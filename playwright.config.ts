import { defineConfig, devices } from '@playwright/test';

// Read baseURL from environment (GitHub Actions sets E2E_BASE_URL)
const baseURL = process.env.E2E_BASE_URL || 'http://localhost:3000';

export default defineConfig({
  testDir: './tests/e2e',
  timeout: 60 * 1000,
  expect: { timeout: 5000 },
  fullyParallel: true,
  forbidOnly: !!process.env.CI,
  retries: process.env.CI ? 2 : 0,
  workers: process.env.CI ? 2 : undefined,
  reporter: [['list'], ['html', { outputFolder: 'playwright-report' }]],
  use: {
    baseURL,
    trace: 'retain-on-failure',
    screenshot: 'only-on-failure',
    video: 'retain-on-failure',
  },
  // Let Playwright manage the server lifecycle in all environments
  webServer: {
<<<<<<< HEAD
    command: process.env.PLAYWRIGHT_SERVER_CMD || 'pnpm preview -- --host 0.0.0.0 --strictPort --port 3000',
    url: process.env.E2E_BASE_URL || 'http://127.0.0.1:3000',
    reuseExistingServer: false,
    timeout: 120 * 1000,
=======
    command: process.env.PLAYWRIGHT_SERVER_CMD || 'pnpm preview --host 0.0.0.0 --strictPort --port 3000',
    url: process.env.E2E_BASE_URL || 'http://127.0.0.1:3000',
    reuseExistingServer: false,
    timeout: 180 * 1000,
>>>>>>> 52c3d423
  },
  projects: [
    {
      name: 'chromium',
      use: { ...devices['Desktop Chrome'] },
    },
  ],
  // Optional: global teardown script for cleaning up artifacts
  // globalTeardown: './tests/e2e/global-teardown.ts',
});
<|MERGE_RESOLUTION|>--- conflicted
+++ resolved
@@ -20,17 +20,10 @@
   },
   // Let Playwright manage the server lifecycle in all environments
   webServer: {
-<<<<<<< HEAD
-    command: process.env.PLAYWRIGHT_SERVER_CMD || 'pnpm preview -- --host 0.0.0.0 --strictPort --port 3000',
-    url: process.env.E2E_BASE_URL || 'http://127.0.0.1:3000',
-    reuseExistingServer: false,
-    timeout: 120 * 1000,
-=======
     command: process.env.PLAYWRIGHT_SERVER_CMD || 'pnpm preview --host 0.0.0.0 --strictPort --port 3000',
     url: process.env.E2E_BASE_URL || 'http://127.0.0.1:3000',
     reuseExistingServer: false,
     timeout: 180 * 1000,
->>>>>>> 52c3d423
   },
   projects: [
     {
