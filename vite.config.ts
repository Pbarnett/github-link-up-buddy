--- conflicted
+++ resolved
@@ -9,11 +9,9 @@
   server: {
     host: "0.0.0.0",
     port: 8080,
-<<<<<<< HEAD
-    strictPort: true,
-=======
+
     strictPort: true, // Added
->>>>>>> 4a5cf098
+
   },
   plugins: [
     react(),
