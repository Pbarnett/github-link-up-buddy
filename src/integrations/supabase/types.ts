--- conflicted
+++ resolved
@@ -66,11 +66,8 @@
             referencedRelation: "flight_offers"
             referencedColumns: ["id"]
           },
-<<<<<<< HEAD
-          { // Added Relationship for trip_request_id
-=======
-          {
->>>>>>> f041a1ff
+
+          {
             foreignKeyName: "booking_requests_trip_request_id_fkey"
             columns: ["trip_request_id"]
             isOneToOne: false
@@ -94,17 +91,6 @@
         }
         Insert: {
           booked_at?: string
-<<<<<<< HEAD
-          booking_request_id?: string | null // Added
-          flight_details?: Json // Added
-          // flight_offer_id: string
-          id?: string // Assuming UUID
-          price?: number // Added
-          source?: string // Added
-          status?: string // Added
-          trip_request_id: string // Assuming UUID
-          user_id: string // Assuming UUID
-=======
           booking_request_id?: string | null
           flight_details?: Json | null
           flight_offer_id: string
@@ -114,7 +100,7 @@
           status?: string | null
           trip_request_id: string
           user_id: string
->>>>>>> f041a1ff
+
         }
         Update: {
           booked_at?: string
