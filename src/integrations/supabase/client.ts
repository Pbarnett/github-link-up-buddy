--- conflicted
+++ resolved
@@ -1,29 +1,4 @@
-<<<<<<< HEAD
 
-import { createClient } from '@supabase/supabase-js';
-
-// Get environment variables
-const SUPABASE_URL = import.meta.env.VITE_SUPABASE_URL;
-const SUPABASE_ANON_KEY = import.meta.env.VITE_SUPABASE_ANON_KEY;
-
-// Check if environment variables are available
-if (!SUPABASE_URL || !SUPABASE_ANON_KEY) {
-  console.error('Missing Supabase environment variables:', {
-    SUPABASE_URL: !!SUPABASE_URL,
-    SUPABASE_ANON_KEY: !!SUPABASE_ANON_KEY
-  });
-  throw new Error('Missing Supabase environment variables. Please check your .env file.');
-}
-
-// Initialize and export the Supabase client
-export const supabase = createClient(SUPABASE_URL, SUPABASE_ANON_KEY, {
-  auth: {
-    storage: typeof window !== 'undefined' ? window.localStorage : undefined,
-    autoRefreshToken: true,
-    persistSession: true,
-  }
-});
-=======
 console.log("Vite loaded env vars at Supabase client init:", import.meta.env);
 import { createClient } from '@supabase/supabase-js';
 
@@ -45,4 +20,3 @@
 // Optional: You might want to export URL and Key if they are used elsewhere,
 // but generally, other parts of the app should just import the `supabase` client instance.
 // export { SUPABASE_URL, SUPABASE_PUBLISHABLE_KEY };
->>>>>>> 672676ac
