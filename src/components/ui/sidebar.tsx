--- conflicted
+++ resolved
@@ -363,15 +363,10 @@
       {/* User Avatar and Notifications Panel Container */}
       <div className="flex items-center justify-between p-2 group-data-[collapsible=icon]:hidden">
         {/* Conceptual User Avatar Placeholder */}
-<<<<<<< HEAD
-        <div
-          title="User Avatar Placeholder"
-          className="h-8 w-8 rounded-full bg-gray-300 dark:bg-gray-700 flex-shrink-0" // Added dark mode bg and shrink
-=======
+
         <div 
           title="User Avatar Placeholder" 
           className="h-8 w-8 rounded-full bg-gray-300 dark:bg-gray-700 flex-shrink-0"
->>>>>>> f2dcdcdd
         />
         {/* Notifications Panel */}
         <div className="ml-2">
