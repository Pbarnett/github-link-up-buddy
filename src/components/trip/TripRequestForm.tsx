
import { useState } from "react";
import { useNavigate } from "react-router-dom";
import { zodResolver } from "@hookform/resolvers/zod";
import { useForm } from "react-hook-form";
import { toast } from "@/components/ui/use-toast";

import { Button } from "@/components/ui/button";
import { Card, CardContent, CardDescription, CardHeader, CardTitle } from "@/components/ui/card";
import { Form } from "@/components/ui/form";
import { createTripRequest } from "@/services/tripService";
import { useCurrentUser } from "@/hooks/useCurrentUser";

// Import type definitions
import { FormValues, tripFormSchema, ExtendedTripFormValues, TripRequestResult } from "@/types/form";

// Import the section components
import DateRangeSection from "./sections/DateRangeSection";
import BudgetSection from "./sections/BudgetSection";
import TripDurationSection from "./sections/TripDurationSection";
import DepartureAirportsSection from "./sections/DepartureAirportsSection";
import DestinationSection from "./sections/DestinationSection";
import AutoBookingSection from "./sections/AutoBookingSection";
import { Loader2 } from "lucide-react";

const TripRequestForm = () => {
  const navigate = useNavigate();
  const [isSubmitting, setIsSubmitting] = useState(false);
  const { user, userId, loading: userLoading, error: userError } = useCurrentUser();
  
  // Initialize form with React Hook Form and Zod resolver
  const form = useForm<FormValues>({
    resolver: zodResolver(tripFormSchema),
    defaultValues: {
      min_duration: 3,
      max_duration: 7,
      budget: 1000,
      nyc_airports: [],
      other_departure_airport: "",
      destination_airport: "",
      destination_other: "",
      // Auto-booking defaults
      auto_book: false,
      max_price: null,
      preferred_payment_method_id: null,
    },
  });

  // Validate form data and handle any custom validations
  const validateFormData = (data: FormValues): boolean => {
    // Check if destination airport is provided
    const destinationAirport = data.destination_airport || data.destination_other || "";
    
    if (!destinationAirport) {
      toast({
        title: "Validation error",
        description: "Please select a destination or enter a custom one.",
        variant: "destructive",
      });
      return false;
    }
    
    return true;
  };

  // Transform form data into the extended format needed by the API
  const transformFormData = (data: FormValues): ExtendedTripFormValues => {
    // Combine NYC airports and other departure airports
    const departureAirports: string[] = [];
    
    if (data.nyc_airports && data.nyc_airports.length > 0) {
      departureAirports.push(...data.nyc_airports);
    }
    
    if (data.other_departure_airport) {
      departureAirports.push(data.other_departure_airport);
    }
    
    // Use destination_airport or fallback to destination_other
    const destinationAirport = data.destination_airport || data.destination_other || "";
    
    return {
      earliestDeparture: data.earliestDeparture,
      latestDeparture: data.latestDeparture,
      min_duration: data.min_duration,
      max_duration: data.max_duration,
      budget: data.budget,
      departure_airports: departureAirports,
      destination_airport: destinationAirport,
      // Add auto-booking fields
      auto_book: data.auto_book,
      max_price: data.max_price,
      preferred_payment_method_id: data.preferred_payment_method_id,
    };
  };

  // Submit the trip request to the API
  const submitTripRequest = async (formData: ExtendedTripFormValues): Promise<TripRequestResult> => {
    if (!userId) {
      throw new Error("You must be logged in to create a trip request.");
    }
    
    return await createTripRequest(userId, formData);
  };

  // Navigate to the confirmation page with the trip ID
  const navigateToConfirmation = (result: TripRequestResult): void => {
    // Show success toast informing the user about asynchronous flight search
    toast({
      title: "Trip request submitted",
      description: `Your trip request has been submitted successfully. Flight search is now in progress.${
        result.tripRequest.auto_book ? ' Auto-booking is enabled.' : ''
      }`,
    });
<<<<<<< HEAD
    
    // Navigate to the offers page with the trip ID
=======

    // Navigate to the offers page with the trip ID and any immediate offers
>>>>>>> 871f7919
    navigate(`/trip/offers?id=${result.tripRequest.id}`, { state: { offers: result.offers } });
  };

  // Main form submission handler that orchestrates the process
  const onSubmit = async (data: FormValues) => {
    try {
      setIsSubmitting(true);
      
      if (!userId) {
        toast({
          title: "Authentication error",
          description: "You must be logged in to create a trip request.",
          variant: "destructive",
        });
        return;
      }
      
      // Step 1: Validate form data
      if (!validateFormData(data)) {
        setIsSubmitting(false);
        return;
      }
      
      // Display an initial toast notification
      toast({
        title: "Processing your request",
        description: "Creating your trip request and initiating flight search...",
      });
      
      // Step 2: Transform form data
      const transformedData = transformFormData(data);
      
      // Step 3: Submit trip request
      const result = await submitTripRequest(transformedData);
      
      // Step 4: Navigate to confirmation page
      navigateToConfirmation(result);
      
    } catch (error: any) {
      toast({ title: "Submission Failed", description: error.message || "Could not submit your trip request. Please try again.", variant: "destructive" });
    } finally {
      setIsSubmitting(false);
    }
  };

  // Show error if user authentication fails
  if (userError && !userLoading) {
    return (
      <Card className="w-full max-w-md">
        <CardHeader>
          <CardTitle className="text-2xl">Authentication Error</CardTitle>
          <CardDescription>There was a problem authenticating your account.</CardDescription>
        </CardHeader>
        <CardContent>
          <p className="text-red-500">{userError.message}</p>
          <div className="pt-4">
            <Button onClick={() => navigate("/login")}>
              Go to Login
            </Button>
          </div>
        </CardContent>
      </Card>
    );
  }
  
  return (
    <Card className="w-full max-w-md">
      <CardHeader>
        <CardTitle className="text-2xl">Plan Your Trip</CardTitle>
        <CardDescription>Enter your trip preferences below.</CardDescription>
      </CardHeader>
      <CardContent>
        <Form {...form}>
          <form onSubmit={form.handleSubmit(onSubmit)} className="space-y-6">
            {/* DateRangeSection */}
            <DateRangeSection control={form.control} />
            
            {/* BudgetSection */}
            <BudgetSection control={form.control} />
            
            {/* TripDurationSection */}
            <TripDurationSection control={form.control} />
            
            {/* DepartureAirportsSection */}
            <DepartureAirportsSection control={form.control} />
            
            {/* DestinationSection */}
            <DestinationSection control={form.control} watch={form.watch} />
            
            {/* Auto-booking section */}
            <AutoBookingSection control={form.control} watch={form.watch} />
            
            <div className="pt-4 flex justify-between">
              <Button 
                type="button" 
                variant="outline" 
                onClick={() => navigate("/dashboard")}
                disabled={isSubmitting}
              >
                Cancel
              </Button>
              <Button 
                type="submit"
                disabled={isSubmitting}
                className="min-w-[120px]"
              >
                {isSubmitting ? (
                  <>
                    <Loader2 className="mr-2 h-4 w-4 animate-spin" />
                    Searching...
                  </>
                ) : "Create Trip Request"}
              </Button>
            </div>
          </form>
        </Form>
      </CardContent>
    </Card>
  );
};

export default TripRequestForm;<|MERGE_RESOLUTION|>--- conflicted
+++ resolved
@@ -112,13 +112,8 @@
         result.tripRequest.auto_book ? ' Auto-booking is enabled.' : ''
       }`,
     });
-<<<<<<< HEAD
-    
-    // Navigate to the offers page with the trip ID
-=======
 
     // Navigate to the offers page with the trip ID and any immediate offers
->>>>>>> 871f7919
     navigate(`/trip/offers?id=${result.tripRequest.id}`, { state: { offers: result.offers } });
   };
 
