--- conflicted
+++ resolved
@@ -84,11 +84,7 @@
     });
   };
 
-<<<<<<< HEAD
-  const handleConfirm = async () => {
-=======
   const handleConfirm = async () => {
->>>>>>> 2b49d164
     // Final guard: ensure authenticated before creating the campaign
     const ok = await ensureAuthenticated();
     if (!ok) return;
