--- conflicted
+++ resolved
@@ -20,32 +20,7 @@
  * Otherwise, reads directly from flight_offers_v2 table with 5-minute in-memory cache.
  *
  * @param tripRequestId The ID of the trip request.
-<<<<<<< HEAD
- * @param refresh Optional flag to trigger new search before reading data.
- * @returns A promise that resolves to an array of FlightOfferV2DbRow objects.
- * @throws Will throw an error if the fetch fails or the edge function returns an error.
- */
-export const getFlightOffers = async (tripRequestId: string, refresh = false): Promise<FlightOfferV2DbRow[]> => {
-  // If refresh is requested, invalidate cache and trigger new search
-  if (refresh) {
-    console.log(`[ServerAction/getFlightOffers] Refresh requested for tripRequestId: ${tripRequestId}. Invalidating cache and triggering new search.`);
-    cache.delete(tripRequestId);
-    
-    // Trigger new search via edge function
-    const { data: searchData, error: searchError } = await supabase.functions.invoke('flight-search-v2', {
-      body: { tripRequestId },
-    });
-    
-    if (searchError) {
-      console.error(`[ServerAction/getFlightOffers] Error invoking flight-search-v2 for tripRequestId ${tripRequestId}:`, searchError);
-      throw new Error(`Failed to trigger flight search v2: ${searchError.message}`);
-    }
-    
-    console.log(`[ServerAction/getFlightOffers] Flight search triggered for tripRequestId: ${tripRequestId}:`, searchData);
-  }
 
-  // Check cache first (unless refresh was requested, in which case cache was cleared)
-=======
  * @param refresh Optional boolean. If true, bypasses cache and calls the 'flight-search-v2' edge function
  *                to refresh data before fetching from 'flight-offers-v2'.
  * @returns A promise that resolves to an array of FlightOfferV2DbRow objects.
@@ -76,32 +51,14 @@
     console.log(`[ServerAction/getFlightOffers] Cache invalidated for tripRequestId: ${tripRequestId} after refresh.`);
   }
 
->>>>>>> 3aaa2476
+
   const cachedEntry = cache.get(tripRequestId);
   if (cachedEntry && (Date.now() - cachedEntry.timestamp < CACHE_DURATION_MS)) {
     console.log(`[ServerAction/getFlightOffers] Cache hit for tripRequestId: ${tripRequestId}`);
     return cachedEntry.data;
   }
 
-<<<<<<< HEAD
-  console.log(`[ServerAction/getFlightOffers] Cache miss or stale for tripRequestId: ${tripRequestId}. Reading from database...`);
 
-  // Read directly from flight_offers_v2 table
-  const { data, error } = await supabase
-    .from('flight_offers_v2')
-    .select('*')
-    .eq('trip_request_id', tripRequestId);
-
-  if (error) {
-    console.error(`[ServerAction/getFlightOffers] Error reading from flight_offers_v2 table for tripRequestId ${tripRequestId}:`, error);
-    throw new Error(`Failed to fetch flight offers v2: ${error.message}`);
-  }
-
-  // Cache and return the data
-  const offers = data as FlightOfferV2DbRow[];
-  cache.set(tripRequestId, { data: offers, timestamp: Date.now() });
-  return offers;
-=======
   console.log(`[ServerAction/getFlightOffers] Cache miss or stale for tripRequestId: ${tripRequestId}. Fetching from flight_offers_v2 table...`);
 
   // This part should ideally fetch from the `flight_offers_v2` table directly,
@@ -130,7 +87,7 @@
   // Should not happen if tableError is not thrown, but as a fallback
   console.error(`[ServerAction/getFlightOffers] Unexpected: No data and no error from 'flight_offers_v2' table for tripRequestId ${tripRequestId}.`);
   return []; // Return empty array if no data found, or handle as error if appropriate
->>>>>>> 3aaa2476
+
 };
 
 /**
