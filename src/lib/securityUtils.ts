--- conflicted
+++ resolved
@@ -3,14 +3,10 @@
 import { logger } from './logger';
 import { AppError } from './errorUtils';
 import { LogContext } from './types';
-<<<<<<< HEAD
 // Use Web Crypto API for randomness and timing-safe comparisons
 
 // Simple timing-safe equality check without Node's crypto
-=======
-// Use Web Crypto API for randomness, available in modern browsers and Node >=17
-// Simple timing-safe equality check to avoid pulling in node:crypto's timingSafeEqual
->>>>>>> f43c0a47
+
 const safeEqual = (a: string, b: string): boolean => {
   const bufA = Buffer.from(a);
   const bufB = Buffer.from(b);
@@ -183,10 +179,7 @@
   }
   // Use timing-safe comparison to prevent timing attacks
   return safeEqual(requestToken, sessionToken);
-<<<<<<< HEAD
-=======
-
->>>>>>> f43c0a47
+
 };
 
 // Comprehensive security event logging with enhanced context
@@ -244,10 +237,7 @@
 
   rotateSessionId: (currentId: string): string => {
     const newId = generateRandomHex(32);
-<<<<<<< HEAD
-=======
-
->>>>>>> f43c0a47
+
     logSecurityEvent('session_rotation', { oldId: tokenizeValue(currentId) });
     return newId;
   },
