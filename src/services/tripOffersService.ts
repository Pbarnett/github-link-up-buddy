import { supabase } from "@/integrations/supabase/client";
import { PostgrestError } from "@supabase/supabase-js";

export interface Offer {
  id: string;
  price: number;
  airline: string;
  flight_number: string;
  departure_date: string;
  departure_time: string;
  return_date: string;
  return_time: string;
  duration: string;
}

// Maximum number of retries for database operations
const MAX_RETRIES = 3;
const RETRY_DELAY_MS = 1000;
const MAX_PAGE_SIZE = 100;

// Validation constants
const MIN_PRICE = 1;
const MAX_PRICE = 100000; // $100k as sanity check
const AIRLINE_CODE_REGEX = /^[A-Z0-9]{2,3}$/;
const FLIGHT_NUMBER_REGEX = /^[A-Z0-9]{2,3}\d{1,4}[A-Z]?$/;
const DATE_REGEX = /^\d{4}-\d{2}-\d{2}$/;
const TIME_REGEX = /^([01]\d|2[0-3]):([0-5]\d)$/;

// Helper function to add retry logic
async function withRetry<T>(
  operation: () => Promise<T>,
  operationName: string,
  maxRetries: number = MAX_RETRIES,
  retryDelay: number = RETRY_DELAY_MS
): Promise<T> {
  let lastError: Error | null = null;
  
  for (let attempt = 1; attempt <= maxRetries; attempt++) {
    try {
      return await operation();
    } catch (error) {
      lastError = error instanceof Error ? error : new Error(String(error));
      console.error(`[tripOffersService] ${operationName} failed (attempt ${attempt}/${maxRetries}):`, error);
      
      if (attempt < maxRetries) {
        await new Promise(resolve => setTimeout(resolve, retryDelay * attempt));
      }
    }
  }
  
  throw lastError || new Error(`${operationName} failed after ${maxRetries} attempts`);
}

// Sanitize string input
function sanitizeString(input: string): string {
  return input.trim().replace(/[^\w\s-:]/g, '');
}

// Validate price
function isValidPrice(price: number): boolean {
  return !isNaN(price) && price >= MIN_PRICE && price <= MAX_PRICE;
}

// Validate date string
function isValidDate(date: string): boolean {
  if (!DATE_REGEX.test(date)) return false;
  const parsed = new Date(date);
  return !isNaN(parsed.getTime());
}

// Validate time string
function isValidTime(time: string): boolean {
  return TIME_REGEX.test(time);
}

// Validate airline code
function isValidAirline(airline: string): boolean {
  return AIRLINE_CODE_REGEX.test(airline);
}

// Validate flight number
function isValidFlightNumber(flightNumber: string): boolean {
  return FLIGHT_NUMBER_REGEX.test(flightNumber);
}

// Validate duration format (e.g., "2h 30m" or "PT4H15M")
export function isValidDuration(duration: string): boolean {
  // Accept both human-readable and ISO 8601 duration formats
<<<<<<< HEAD
  const isoPattern = /^PT(?=\d)(?:\d+H)?(?:\d+M)?$/; // PT4H15M, PT4H, PT15M
  const humanPattern = /^\d+h(?:\s*\d+m)?$/;          // 4h 15m, 4h
=======


  const isoPattern = /^PT(\d+H)?(\d+M)?$/; // PT4H15M, PT4H, PT15M
  const humanPattern = /^\d+h(?:\s*\d+m)?$/;          // 4h 15m, 4h


>>>>>>> 4b55d13d
  
  // Check if it matches either format but ensure at least one time component exists
  if (isoPattern.test(duration)) {
    // ISO format: Make sure at least one time component (H or M) is present
    return duration.includes('H') || duration.includes('M');
  }
  
  return humanPattern.test(duration);
}

// Validate offer data
function validateOffer(offer: any): offer is Offer {
  const validationErrors: string[] = [];

  // Check required fields
  const required = [
    'id', 'price', 'airline', 'flight_number',
    'departure_date', 'departure_time',
    'return_date', 'return_time', 'duration'
  ];
  
  const missing = required.filter(field => !offer[field]);
  if (missing.length > 0) {
    validationErrors.push(`Missing required fields: ${missing.join(', ')}`);
    return false;
  }

  // Validate price
  if (!isValidPrice(offer.price)) {
    validationErrors.push(`Invalid price: ${offer.price}`);
  }

  // Validate dates and times
  if (!isValidDate(offer.departure_date)) {
    validationErrors.push(`Invalid departure date: ${offer.departure_date}`);
  }
  if (!isValidDate(offer.return_date)) {
    validationErrors.push(`Invalid return date: ${offer.return_date}`);
  }
  if (!isValidTime(offer.departure_time)) {
    validationErrors.push(`Invalid departure time: ${offer.departure_time}`);
  }
  if (!isValidTime(offer.return_time)) {
    validationErrors.push(`Invalid return time: ${offer.return_time}`);
  }

  // Validate airline and flight number
  if (!isValidAirline(offer.airline)) {
    validationErrors.push(`Invalid airline code: ${offer.airline}`);
  }
  if (!isValidFlightNumber(offer.flight_number)) {
    validationErrors.push(`Invalid flight number: ${offer.flight_number}`);
  }

  // Validate duration
  if (!isValidDuration(offer.duration)) {
    validationErrors.push(`Invalid duration format: ${offer.duration}`);
  }

  if (validationErrors.length > 0) {
    console.warn(`[tripOffersService] Offer validation failed:`, validationErrors);
    return false;
  }

  return true;
}


/**
 * Check if any flight offers exist for a specific trip
 * @param tripId The trip request ID to check
 * @returns Promise resolving to true if offers exist, false otherwise
 */
export const checkTripOffersExist = async (tripId: string): Promise<boolean> => {
  const sanitizedTripId = sanitizeString(tripId);
  console.log(`[tripOffersService] Checking if offers exist for trip ID: ${sanitizedTripId}`);
  
  return withRetry(async () => {
    const { count, error } = await supabase
      .from("flight_offers")
      .select("*", { count: "exact", head: true })
      .eq("trip_request_id", sanitizedTripId);
    
    if (error) {
      console.error(`[tripOffersService] Error checking offers existence:`, error);
      return false;
    }
    
    const exists = count !== null && count > 0;
    console.log(`[tripOffersService] Trip ${sanitizedTripId} has offers: ${exists} (count: ${count})`);
    return exists;
  }, `checkTripOffersExist(${sanitizedTripId})`);
};

/**
 * Get the count of flight offers for a specific trip
 * @param tripId The trip request ID to count offers for
 * @returns Promise resolving to the number of offers
 */
export const getTripOffersCount = async (tripId: string): Promise<number> => {
  const sanitizedTripId = sanitizeString(tripId);
  console.log(`[tripOffersService] Counting offers for trip ID: ${sanitizedTripId}`);
  
  return withRetry(async () => {
    const { count, error } = await supabase
      .from("flight_offers")
      .select("*", { count: "exact", head: true })
      .eq("trip_request_id", sanitizedTripId);
    
    if (error) {
      console.error(`[tripOffersService] Error counting offers:`, error);
      return 0;
    }
    
    console.log(`[tripOffersService] Found ${count || 0} offers for trip ${sanitizedTripId}`);
    return count || 0;
  }, `getTripOffersCount(${sanitizedTripId})`);
};

/**
 * Fetch flight offers for a trip with pagination
 */
export const fetchTripOffers = async (
  tripId: string,
  page: number = 0,
  pageSize: number = 20
): Promise<{ offers: Offer[]; total: number }> => {
  // Input validation
  const sanitizedTripId = sanitizeString(tripId);
  const validatedPage = Math.max(0, Math.floor(Number(page)));
  const validatedPageSize = Math.min(MAX_PAGE_SIZE, Math.max(1, Math.floor(Number(pageSize))));

  console.log(`[tripOffersService] Fetching offers for trip ID: ${sanitizedTripId}, page: ${validatedPage}, pageSize: ${validatedPageSize}`);
  
  return withRetry(async () => {
    const from = validatedPage * validatedPageSize;
    const to = from + validatedPageSize - 1;
    
    console.log(`[tripOffersService] Query range: ${from} to ${to}`);

    const offersExist = await checkTripOffersExist(sanitizedTripId);
    if (!offersExist) {
      console.log(`[tripOffersService] No offers found for trip ID: ${sanitizedTripId} (pre-check)`);
      return { offers: [], total: 0 };
    }

    const { data, error, count } = await supabase
      .from("flight_offers")
      .select("*", { count: "exact" })
      .eq("trip_request_id", sanitizedTripId)
      .order("price", { ascending: true })
      .range(from, to);
    
    if (error) {
      const pgError = error as PostgrestError;
      console.error(`[tripOffersService] Database error fetching trip offers: ${pgError.code} - ${pgError.message}`, {
        tripId: sanitizedTripId,
        details: pgError.details,
        hint: pgError.hint
      });
      throw error;
    }
    
    if (!data || data.length === 0) {
      console.log(`[tripOffersService] No offers found for trip ID: ${sanitizedTripId} in range ${from}-${to}`);
      
      const totalCount = await getTripOffersCount(sanitizedTripId);
      if (totalCount > 0) {
        console.log(`[tripOffersService] NOTE: Trip ${sanitizedTripId} has ${totalCount} total offers, but none in the requested range`);
      }
      
      return { offers: [], total: 0 };
    }

    console.log(`[tripOffersService] Found ${data.length} offers for trip ID: ${sanitizedTripId}, total count: ${count}`);

    // Transform and validate offers
    const offers = data
      .map(item => ({
        id: item.id,
        price: Number(item.price),
        airline: item.airline,
        flight_number: item.flight_number,
        departure_date: item.departure_date,
        departure_time: item.departure_time,
        return_date: item.return_date,
        return_time: item.return_time,
        duration: item.duration,
      }))
      .filter(validateOffer);

    if (offers.length < data.length) {
      console.warn(`[tripOffersService] Some offers failed validation: ${data.length - offers.length} invalid offers`);
    }

    return { offers, total: count || offers.length };
  }, `fetchTripOffers(${sanitizedTripId}, ${validatedPage}, ${validatedPageSize})`);
};

/**
 * Debug function to inspect raw flight_offers data for a trip
 * Useful for diagnosing issues with offer data
 * @param tripId The trip request ID to inspect
 * @returns Raw database rows
 */
export const debugInspectTripOffers = async (tripId: string): Promise<any[]> => {
  const sanitizedTripId = sanitizeString(tripId);
  console.log(`[tripOffersService] DEBUG: Inspecting raw flight_offers data for trip ${sanitizedTripId}`);
  
  return withRetry(async () => {
    const { data, error } = await supabase
      .from("flight_offers")
      .select("*")
      .eq("trip_request_id", sanitizedTripId);
    
    if (error) {
      console.error(`[tripOffersService] DEBUG: Error inspecting offers:`, error);
      return [];
    }
    
    console.log(`[tripOffersService] DEBUG: Found ${data?.length || 0} raw offers for trip ${sanitizedTripId}`);
    
<<<<<<< HEAD
    if (data && data[0]) {
      console.log(
        `[tripOffersService] DEBUG: First offer structure:`,
        Object.keys(data[0]).join(', ')
      );

      console.log(
        `[tripOffersService] DEBUG: Sample offer data:`,
        JSON.stringify(data[0]).substring(0, 200) + '...'
      );
    } else {
      console.log(`[tripOffersService] DEBUG: First offer structure:`, 'No data');
=======
    if (data && data.length > 0) {
      console.log(
        `[tripOffersService] DEBUG: First offer structure:`,
        data[0] ? Object.keys(data[0]).join(', ') : 'No data',
      );
        
      console.log(`[tripOffersService] DEBUG: Sample offer data:`, 
        JSON.stringify(data[0]).substring(0, 200) + '...');
>>>>>>> 4b55d13d
    }
    
    return data || [];
  }, `debugInspectTripOffers(${sanitizedTripId})`);
};<|MERGE_RESOLUTION|>--- conflicted
+++ resolved
@@ -86,17 +86,9 @@
 // Validate duration format (e.g., "2h 30m" or "PT4H15M")
 export function isValidDuration(duration: string): boolean {
   // Accept both human-readable and ISO 8601 duration formats
-<<<<<<< HEAD
   const isoPattern = /^PT(?=\d)(?:\d+H)?(?:\d+M)?$/; // PT4H15M, PT4H, PT15M
   const humanPattern = /^\d+h(?:\s*\d+m)?$/;          // 4h 15m, 4h
-=======
-
-
-  const isoPattern = /^PT(\d+H)?(\d+M)?$/; // PT4H15M, PT4H, PT15M
-  const humanPattern = /^\d+h(?:\s*\d+m)?$/;          // 4h 15m, 4h
-
-
->>>>>>> 4b55d13d
+
   
   // Check if it matches either format but ensure at least one time component exists
   if (isoPattern.test(duration)) {
@@ -319,7 +311,6 @@
     
     console.log(`[tripOffersService] DEBUG: Found ${data?.length || 0} raw offers for trip ${sanitizedTripId}`);
     
-<<<<<<< HEAD
     if (data && data[0]) {
       console.log(
         `[tripOffersService] DEBUG: First offer structure:`,
@@ -332,16 +323,7 @@
       );
     } else {
       console.log(`[tripOffersService] DEBUG: First offer structure:`, 'No data');
-=======
-    if (data && data.length > 0) {
-      console.log(
-        `[tripOffersService] DEBUG: First offer structure:`,
-        data[0] ? Object.keys(data[0]).join(', ') : 'No data',
-      );
-        
-      console.log(`[tripOffersService] DEBUG: Sample offer data:`, 
-        JSON.stringify(data[0]).substring(0, 200) + '...');
->>>>>>> 4b55d13d
+
     }
     
     return data || [];
