import { supabase } from "@/integrations/supabase/client";
import { PostgrestError } from "@supabase/supabase-js";

export interface Offer {
  id: string;
  price: number;
  airline: string;
  flight_number: string;
  departure_date: string;
  departure_time: string;
  return_date: string;
  return_time: string;
  duration: string;
}

// Maximum number of retries for database operations
const MAX_RETRIES = 3;
const RETRY_DELAY_MS = 1000;
const MAX_PAGE_SIZE = 100;

// Validation constants
const MIN_PRICE = 1;
const MAX_PRICE = 100000; // $100k as sanity check
const AIRLINE_CODE_REGEX = /^[A-Z0-9]{2,3}$/;
const FLIGHT_NUMBER_REGEX = /^[A-Z0-9]{2,3}\d{1,4}[A-Z]?$/;
const DATE_REGEX = /^\d{4}-\d{2}-\d{2}$/;
const TIME_REGEX = /^([01]\d|2[0-3]):([0-5]\d)$/;

// Helper function to add retry logic
async function withRetry<T>(
  operation: () => Promise<T>,
  operationName: string,
  maxRetries: number = MAX_RETRIES,
  retryDelay: number = RETRY_DELAY_MS
): Promise<T> {
  let lastError: Error | null = null;
  
  for (let attempt = 1; attempt <= maxRetries; attempt++) {
    try {
      return await operation();
    } catch (error) {
      lastError = error instanceof Error ? error : new Error(String(error));
      console.error(`[tripOffersService] ${operationName} failed (attempt ${attempt}/${maxRetries}):`, error);
      
      if (attempt < maxRetries) {
        await new Promise(resolve => setTimeout(resolve, retryDelay * attempt));
      }
    }
  }
  
  throw lastError || new Error(`${operationName} failed after ${maxRetries} attempts`);
}

// Sanitize string input
function sanitizeString(input: string): string {
  return input.trim().replace(/[^\w\s-:]/g, '');
}

// Validate price
function isValidPrice(price: number): boolean {
  return !isNaN(price) && price >= MIN_PRICE && price <= MAX_PRICE;
}

// Validate date string
function isValidDate(date: string): boolean {
  if (!DATE_REGEX.test(date)) return false;
  const parsed = new Date(date);
  return !isNaN(parsed.getTime());
}

// Validate time string
function isValidTime(time: string): boolean {
  return TIME_REGEX.test(time);
}

// Validate airline code
function isValidAirline(airline: string): boolean {
  return AIRLINE_CODE_REGEX.test(airline);
}

// Validate flight number
function isValidFlightNumber(flightNumber: string): boolean {
  return FLIGHT_NUMBER_REGEX.test(flightNumber);
}

// Validate duration format (e.g., "2h 30m" or "PT4H15M")
export function isValidDuration(duration: string): boolean {
  // Accept both human-readable and ISO 8601 duration formats
  const isoPattern = /^PT(?=\d)(?:\d+H)?(?:\d+M)?$/; // PT4H15M, PT4H, PT15M
  const humanPattern = /^\d+h(?:\s*\d+m)?$/;          // 4h 15m, 4h
<<<<<<< HEAD
=======

>>>>>>> aafe03ed
  
  // Check if it matches either format but ensure at least one time component exists
  if (isoPattern.test(duration)) {
    // ISO format: Make sure at least one time component (H or M) is present
    return duration.includes('H') || duration.includes('M');
  }
  
  return humanPattern.test(duration);
}

// Validate offer data
function validateOffer(offer: any): offer is Offer {
  const validationErrors: string[] = [];

  // Check required fields
  const required = [
    'id', 'price', 'airline', 'flight_number',
    'departure_date', 'departure_time',
    'return_date', 'return_time', 'duration'
  ];
  
  const missing = required.filter(field => !offer[field]);
  if (missing.length > 0) {
    validationErrors.push(`Missing required fields: ${missing.join(', ')}`);
    return false;
  }

  // Validate price
  if (!isValidPrice(offer.price)) {
    validationErrors.push(`Invalid price: ${offer.price}`);
  }

  // Validate dates and times
  if (!isValidDate(offer.departure_date)) {
    validationErrors.push(`Invalid departure date: ${offer.departure_date}`);
  }
  if (!isValidDate(offer.return_date)) {
    validationErrors.push(`Invalid return date: ${offer.return_date}`);
  }
  if (!isValidTime(offer.departure_time)) {
    validationErrors.push(`Invalid departure time: ${offer.departure_time}`);
  }
  if (!isValidTime(offer.return_time)) {
    validationErrors.push(`Invalid return time: ${offer.return_time}`);
  }

  // Validate airline and flight number
  if (!isValidAirline(offer.airline)) {
    validationErrors.push(`Invalid airline code: ${offer.airline}`);
  }
  if (!isValidFlightNumber(offer.flight_number)) {
    validationErrors.push(`Invalid flight number: ${offer.flight_number}`);
  }

  // Validate duration
  if (!isValidDuration(offer.duration)) {
    validationErrors.push(`Invalid duration format: ${offer.duration}`);
  }

  if (validationErrors.length > 0) {
    console.warn(`[tripOffersService] Offer validation failed:`, validationErrors);
    return false;
  }

  return true;
}


/**
 * Check if any flight offers exist for a specific trip
 * @param tripId The trip request ID to check
 * @returns Promise resolving to true if offers exist, false otherwise
 */
export const checkTripOffersExist = async (tripId: string): Promise<boolean> => {
  const sanitizedTripId = sanitizeString(tripId);
  console.log(`[tripOffersService] Checking if offers exist for trip ID: ${sanitizedTripId}`);
  
  return withRetry(async () => {
    const { count, error } = await supabase
      .from("flight_offers")
      .select("*", { count: "exact", head: true })
      .eq("trip_request_id", sanitizedTripId);
    
    if (error) {
      console.error(`[tripOffersService] Error checking offers existence:`, error);
      return false;
    }
    
    const exists = count !== null && count > 0;
    console.log(`[tripOffersService] Trip ${sanitizedTripId} has offers: ${exists} (count: ${count})`);
    return exists;
  }, `checkTripOffersExist(${sanitizedTripId})`);
};

/**
 * Get the count of flight offers for a specific trip
 * @param tripId The trip request ID to count offers for
 * @returns Promise resolving to the number of offers
 */
export const getTripOffersCount = async (tripId: string): Promise<number> => {
  const sanitizedTripId = sanitizeString(tripId);
  console.log(`[tripOffersService] Counting offers for trip ID: ${sanitizedTripId}`);
  
  return withRetry(async () => {
    const { count, error } = await supabase
      .from("flight_offers")
      .select("*", { count: "exact", head: true })
      .eq("trip_request_id", sanitizedTripId);
    
    if (error) {
      console.error(`[tripOffersService] Error counting offers:`, error);
      return 0;
    }
    
    console.log(`[tripOffersService] Found ${count || 0} offers for trip ${sanitizedTripId}`);
    return count || 0;
  }, `getTripOffersCount(${sanitizedTripId})`);
};

/**
 * Fetch flight offers for a trip with pagination
 */
export const fetchTripOffers = async (
  tripId: string,
  page: number = 0,
  pageSize: number = 20
): Promise<{ offers: Offer[]; total: number }> => {
  // Input validation
  const sanitizedTripId = sanitizeString(tripId);
  const validatedPage = Math.max(0, Math.floor(Number(page)));
  const validatedPageSize = Math.min(MAX_PAGE_SIZE, Math.max(1, Math.floor(Number(pageSize))));

  console.log(`[tripOffersService] Fetching offers for trip ID: ${sanitizedTripId}, page: ${validatedPage}, pageSize: ${validatedPageSize}`);
  
  return withRetry(async () => {
    const from = validatedPage * validatedPageSize;
    const to = from + validatedPageSize - 1;
    
    console.log(`[tripOffersService] Query range: ${from} to ${to}`);

    const offersExist = await checkTripOffersExist(sanitizedTripId);
    if (!offersExist) {
      console.log(`[tripOffersService] No offers found for trip ID: ${sanitizedTripId} (pre-check)`);
      return { offers: [], total: 0 };
    }

    const { data, error, count } = await supabase
      .from("flight_offers")
      .select("*", { count: "exact" })
      .eq("trip_request_id", sanitizedTripId)
      .order("price", { ascending: true })
      .range(from, to);
    
    if (error) {
      const pgError = error as PostgrestError;
      console.error(`[tripOffersService] Database error fetching trip offers: ${pgError.code} - ${pgError.message}`, {
        tripId: sanitizedTripId,
        details: pgError.details,
        hint: pgError.hint
      });
      throw error;
    }
    
    if (!data || data.length === 0) {
      console.log(`[tripOffersService] No offers found for trip ID: ${sanitizedTripId} in range ${from}-${to}`);
      
      const totalCount = await getTripOffersCount(sanitizedTripId);
      if (totalCount > 0) {
        console.log(`[tripOffersService] NOTE: Trip ${sanitizedTripId} has ${totalCount} total offers, but none in the requested range`);
      }
      
      return { offers: [], total: 0 };
    }

    console.log(`[tripOffersService] Found ${data.length} offers for trip ID: ${sanitizedTripId}, total count: ${count}`);

    // Transform and validate offers
    const offers = data
      .map(item => ({
        id: item.id,
        price: Number(item.price),
        airline: item.airline,
        flight_number: item.flight_number,
        departure_date: item.departure_date,
        departure_time: item.departure_time,
        return_date: item.return_date,
        return_time: item.return_time,
        duration: item.duration,
      }))
      .filter(validateOffer);

    if (offers.length < data.length) {
      console.warn(`[tripOffersService] Some offers failed validation: ${data.length - offers.length} invalid offers`);
    }

    return { offers, total: count || offers.length };
  }, `fetchTripOffers(${sanitizedTripId}, ${validatedPage}, ${validatedPageSize})`);
};

/**
 * Debug function to inspect raw flight_offers data for a trip
 * Useful for diagnosing issues with offer data
 * @param tripId The trip request ID to inspect
 * @returns Raw database rows
 */
export const debugInspectTripOffers = async (tripId: string): Promise<any[]> => {
  const sanitizedTripId = sanitizeString(tripId);
  console.log(`[tripOffersService] DEBUG: Inspecting raw flight_offers data for trip ${sanitizedTripId}`);
  
  return withRetry(async () => {
    const { data, error } = await supabase
      .from("flight_offers")
      .select("*")
      .eq("trip_request_id", sanitizedTripId);
    
    if (error) {
      console.error(`[tripOffersService] DEBUG: Error inspecting offers:`, error);
      return [];
    }
    
    console.log(`[tripOffersService] DEBUG: Found ${data?.length || 0} raw offers for trip ${sanitizedTripId}`);
    
<<<<<<< HEAD
    if (data && data.length > 0) {
=======
    if (data && data[0]) {
>>>>>>> aafe03ed
      console.log(
        `[tripOffersService] DEBUG: First offer structure:`,
        Object.keys(data[0]).join(', ')
      );

      console.log(
        `[tripOffersService] DEBUG: Sample offer data:`,
        JSON.stringify(data[0]).substring(0, 200) + '...'
      );
    } else {
      console.log(`[tripOffersService] DEBUG: First offer structure:`, 'No data');
<<<<<<< HEAD
=======

>>>>>>> aafe03ed
    }
    
    return data || [];
  }, `debugInspectTripOffers(${sanitizedTripId})`);
};<|MERGE_RESOLUTION|>--- conflicted
+++ resolved
@@ -88,10 +88,7 @@
   // Accept both human-readable and ISO 8601 duration formats
   const isoPattern = /^PT(?=\d)(?:\d+H)?(?:\d+M)?$/; // PT4H15M, PT4H, PT15M
   const humanPattern = /^\d+h(?:\s*\d+m)?$/;          // 4h 15m, 4h
-<<<<<<< HEAD
-=======
-
->>>>>>> aafe03ed
+
   
   // Check if it matches either format but ensure at least one time component exists
   if (isoPattern.test(duration)) {
@@ -314,11 +311,8 @@
     
     console.log(`[tripOffersService] DEBUG: Found ${data?.length || 0} raw offers for trip ${sanitizedTripId}`);
     
-<<<<<<< HEAD
     if (data && data.length > 0) {
-=======
-    if (data && data[0]) {
->>>>>>> aafe03ed
+
       console.log(
         `[tripOffersService] DEBUG: First offer structure:`,
         Object.keys(data[0]).join(', ')
@@ -330,10 +324,7 @@
       );
     } else {
       console.log(`[tripOffersService] DEBUG: First offer structure:`, 'No data');
-<<<<<<< HEAD
-=======
-
->>>>>>> aafe03ed
+
     }
     
     return data || [];
