import { supabase } from "@/integrations/supabase/client";
import { PostgrestError } from "@supabase/supabase-js";

export interface Offer {
  id: string;
  price: number;
  airline: string;
  flight_number: string;
  departure_date: string;
  departure_time: string;
  return_date: string;
  return_time: string;
  duration: string;
}

// Maximum number of retries for database operations
const MAX_RETRIES = 3;
const RETRY_DELAY_MS = 1000;
const MAX_PAGE_SIZE = 100;

// Validation constants
const MIN_PRICE = 1;
const MAX_PRICE = 100000; // $100k as sanity check
const AIRLINE_CODE_REGEX = /^[A-Z0-9]{2,3}$/;
const FLIGHT_NUMBER_REGEX = /^[A-Z0-9]{2,3}\d{1,4}[A-Z]?$/;
const DATE_REGEX = /^\d{4}-\d{2}-\d{2}$/;
const TIME_REGEX = /^([01]\d|2[0-3]):([0-5]\d)$/;

// Helper function to add retry logic
async function withRetry<T>(
  operation: () => Promise<T>,
  operationName: string,
  maxRetries: number = MAX_RETRIES,
  retryDelay: number = RETRY_DELAY_MS
): Promise<T> {
  let lastError: Error | null = null;
  
  for (let attempt = 1; attempt <= maxRetries; attempt++) {
    try {
      return await operation();
    } catch (error) {
      lastError = error instanceof Error ? error : new Error(String(error));
      console.error(`[tripOffersService] ${operationName} failed (attempt ${attempt}/${maxRetries}):`, error);
      
      if (attempt < maxRetries) {
        await new Promise(resolve => setTimeout(resolve, retryDelay * attempt));
      }
    }
  }
  
  throw lastError || new Error(`${operationName} failed after ${maxRetries} attempts`);
}

// Sanitize string input
function sanitizeString(input: string): string {
  return input.trim().replace(/[^\w\s-:]/g, '');
}

// Validate price
function isValidPrice(price: number): boolean {
  return !isNaN(price) && price >= MIN_PRICE && price <= MAX_PRICE;
}

// Validate date string
function isValidDate(date: string): boolean {
  if (!DATE_REGEX.test(date)) return false;
  const parsed = new Date(date);
  return !isNaN(parsed.getTime());
}

// Validate time string
function isValidTime(time: string): boolean {
  return TIME_REGEX.test(time);
}

// Validate airline code
function isValidAirline(airline: string): boolean {
  return AIRLINE_CODE_REGEX.test(airline);
}

// Validate flight number
function isValidFlightNumber(flightNumber: string): boolean {
  return FLIGHT_NUMBER_REGEX.test(flightNumber);
}

// Validate duration format (e.g., "2h 30m" or "PT4H15M")
export function isValidDuration(duration: string): boolean {
  // Accept both human-readable and ISO 8601 duration formats
<<<<<<< HEAD
  const isoPattern = /^PT(?=\d)(?:\d+H)?(?:\d+M)?$/; // PT4H15M, PT4H, PT15M
  const humanPattern = /^\d+h(?:\s*\d+m)?$/;          // 4h 15m, 4h
=======

  const isoPattern = /^PT(\d+H)?(\d+M)?$/; // PT4H15M, PT4H, PT15M
  const humanPattern = /^\d+h(?:\s*\d+m)?$/;          // 4h 15m, 4h

>>>>>>> 2fc981de
  
  // Check if it matches either format but ensure at least one time component exists
  if (isoPattern.test(duration)) {
    // ISO format: Make sure at least one time component (H or M) is present
    return duration.includes('H') || duration.includes('M');
  }
  
  return humanPattern.test(duration);
}

// Validate offer data
function validateOffer(offer: any): offer is Offer {
  const validationErrors: string[] = [];

  // Check required fields
  const required = [
    'id', 'price', 'airline', 'flight_number',
    'departure_date', 'departure_time',
    'return_date', 'return_time', 'duration'
  ];
  
  const missing = required.filter(field => !offer[field]);
  if (missing.length > 0) {
    validationErrors.push(`Missing required fields: ${missing.join(', ')}`);
    return false;
  }

  // Validate price
  if (!isValidPrice(offer.price)) {
    validationErrors.push(`Invalid price: ${offer.price}`);
  }

  // Validate dates and times
  if (!isValidDate(offer.departure_date)) {
    validationErrors.push(`Invalid departure date: ${offer.departure_date}`);
  }
  if (!isValidDate(offer.return_date)) {
    validationErrors.push(`Invalid return date: ${offer.return_date}`);
  }
  if (!isValidTime(offer.departure_time)) {
    validationErrors.push(`Invalid departure time: ${offer.departure_time}`);
  }
  if (!isValidTime(offer.return_time)) {
    validationErrors.push(`Invalid return time: ${offer.return_time}`);
  }

  // Validate airline and flight number
  if (!isValidAirline(offer.airline)) {
    validationErrors.push(`Invalid airline code: ${offer.airline}`);
  }
  if (!isValidFlightNumber(offer.flight_number)) {
    validationErrors.push(`Invalid flight number: ${offer.flight_number}`);
  }

  // Validate duration
  if (!isValidDuration(offer.duration)) {
    validationErrors.push(`Invalid duration format: ${offer.duration}`);
  }

  if (validationErrors.length > 0) {
    console.warn(`[tripOffersService] Offer validation failed:`, validationErrors);
    return false;
  }

  return true;
}


/**
 * Check if any flight offers exist for a specific trip
 * @param tripId The trip request ID to check
 * @returns Promise resolving to true if offers exist, false otherwise
 */
export const checkTripOffersExist = async (tripId: string): Promise<boolean> => {
  const sanitizedTripId = sanitizeString(tripId);
  console.log(`[tripOffersService] Checking if offers exist for trip ID: ${sanitizedTripId}`);
  
  return withRetry(async () => {
    const { count, error } = await supabase
      .from("flight_offers")
      .select("*", { count: "exact", head: true })
      .eq("trip_request_id", sanitizedTripId);
    
    if (error) {
      console.error(`[tripOffersService] Error checking offers existence:`, error);
      return false;
    }
    
    const exists = count !== null && count > 0;
    console.log(`[tripOffersService] Trip ${sanitizedTripId} has offers: ${exists} (count: ${count})`);
    return exists;
  }, `checkTripOffersExist(${sanitizedTripId})`);
};

/**
 * Get the count of flight offers for a specific trip
 * @param tripId The trip request ID to count offers for
 * @returns Promise resolving to the number of offers
 */
export const getTripOffersCount = async (tripId: string): Promise<number> => {
  const sanitizedTripId = sanitizeString(tripId);
  console.log(`[tripOffersService] Counting offers for trip ID: ${sanitizedTripId}`);
  
  return withRetry(async () => {
    const { count, error } = await supabase
      .from("flight_offers")
      .select("*", { count: "exact", head: true })
      .eq("trip_request_id", sanitizedTripId);
    
    if (error) {
      console.error(`[tripOffersService] Error counting offers:`, error);
      return 0;
    }
    
    console.log(`[tripOffersService] Found ${count || 0} offers for trip ${sanitizedTripId}`);
    return count || 0;
  }, `getTripOffersCount(${sanitizedTripId})`);
};

/**
 * Fetch flight offers for a trip with pagination
 */
export const fetchTripOffers = async (
  tripId: string,
  page: number = 0,
  pageSize: number = 20
): Promise<{ offers: Offer[]; total: number }> => {
  // Input validation
  const sanitizedTripId = sanitizeString(tripId);
  const validatedPage = Math.max(0, Math.floor(Number(page)));
  const validatedPageSize = Math.min(MAX_PAGE_SIZE, Math.max(1, Math.floor(Number(pageSize))));

  console.log(`[tripOffersService] Fetching offers for trip ID: ${sanitizedTripId}, page: ${validatedPage}, pageSize: ${validatedPageSize}`);
  
  return withRetry(async () => {
    const from = validatedPage * validatedPageSize;
    const to = from + validatedPageSize - 1;
    
    console.log(`[tripOffersService] Query range: ${from} to ${to}`);

    const offersExist = await checkTripOffersExist(sanitizedTripId);
    if (!offersExist) {
      console.log(`[tripOffersService] No offers found for trip ID: ${sanitizedTripId} (pre-check)`);
      return { offers: [], total: 0 };
    }

    const { data, error, count } = await supabase
      .from("flight_offers")
      .select("*", { count: "exact" })
      .eq("trip_request_id", sanitizedTripId)
      .order("price", { ascending: true })
      .range(from, to);
    
    if (error) {
      const pgError = error as PostgrestError;
      console.error(`[tripOffersService] Database error fetching trip offers: ${pgError.code} - ${pgError.message}`, {
        tripId: sanitizedTripId,
        details: pgError.details,
        hint: pgError.hint
      });
      throw error;
    }
    
    if (!data || data.length === 0) {
      console.log(`[tripOffersService] No offers found for trip ID: ${sanitizedTripId} in range ${from}-${to}`);
      
      const totalCount = await getTripOffersCount(sanitizedTripId);
      if (totalCount > 0) {
        console.log(`[tripOffersService] NOTE: Trip ${sanitizedTripId} has ${totalCount} total offers, but none in the requested range`);
      }
      
      return { offers: [], total: 0 };
    }

    console.log(`[tripOffersService] Found ${data.length} offers for trip ID: ${sanitizedTripId}, total count: ${count}`);

    // Transform and validate offers
    const offers = data
      .map(item => ({
        id: item.id,
        price: Number(item.price),
        airline: item.airline,
        flight_number: item.flight_number,
        departure_date: item.departure_date,
        departure_time: item.departure_time,
        return_date: item.return_date,
        return_time: item.return_time,
        duration: item.duration,
      }))
      .filter(validateOffer);

    if (offers.length < data.length) {
      console.warn(`[tripOffersService] Some offers failed validation: ${data.length - offers.length} invalid offers`);
    }

    return { offers, total: count || offers.length };
  }, `fetchTripOffers(${sanitizedTripId}, ${validatedPage}, ${validatedPageSize})`);
};

/**
 * Debug function to inspect raw flight_offers data for a trip
 * Useful for diagnosing issues with offer data
 * @param tripId The trip request ID to inspect
 * @returns Raw database rows
 */
export const debugInspectTripOffers = async (tripId: string): Promise<any[]> => {
  const sanitizedTripId = sanitizeString(tripId);
  console.log(`[tripOffersService] DEBUG: Inspecting raw flight_offers data for trip ${sanitizedTripId}`);
  
  return withRetry(async () => {
    const { data, error } = await supabase
      .from("flight_offers")
      .select("*")
      .eq("trip_request_id", sanitizedTripId);
    
    if (error) {
      console.error(`[tripOffersService] DEBUG: Error inspecting offers:`, error);
      return [];
    }
    
    console.log(`[tripOffersService] DEBUG: Found ${data?.length || 0} raw offers for trip ${sanitizedTripId}`);
    
    if (data && data.length > 0) {
      console.log(
        `[tripOffersService] DEBUG: First offer structure:`,
        data[0] ? Object.keys(data[0]).join(', ') : 'No data',
      );
        
      console.log(`[tripOffersService] DEBUG: Sample offer data:`, 
        JSON.stringify(data[0]).substring(0, 200) + '...');
    }
    
    return data || [];
  }, `debugInspectTripOffers(${sanitizedTripId})`);
};<|MERGE_RESOLUTION|>--- conflicted
+++ resolved
@@ -86,15 +86,12 @@
 // Validate duration format (e.g., "2h 30m" or "PT4H15M")
 export function isValidDuration(duration: string): boolean {
   // Accept both human-readable and ISO 8601 duration formats
-<<<<<<< HEAD
-  const isoPattern = /^PT(?=\d)(?:\d+H)?(?:\d+M)?$/; // PT4H15M, PT4H, PT15M
-  const humanPattern = /^\d+h(?:\s*\d+m)?$/;          // 4h 15m, 4h
-=======
+
 
   const isoPattern = /^PT(\d+H)?(\d+M)?$/; // PT4H15M, PT4H, PT15M
   const humanPattern = /^\d+h(?:\s*\d+m)?$/;          // 4h 15m, 4h
 
->>>>>>> 2fc981de
+
   
   // Check if it matches either format but ensure at least one time component exists
   if (isoPattern.test(duration)) {
