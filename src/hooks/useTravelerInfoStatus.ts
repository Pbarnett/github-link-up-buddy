--- conflicted
+++ resolved
@@ -7,39 +7,7 @@
   hasBasicInfo: boolean;
   hasPhoneNumber: boolean;
   isComplete: boolean;
-<<<<<<< HEAD
-  missingFields: string[];
-  completionPercentage: number;
-  requiresInternational: string[]; // Fields required for international travel
-};
 
-// Define the expected structure of traveler_data from booking_requests
-// This should align with what TravelerDataForm collects and what your checks depend on.
-type TravelerDetails = {
-  firstName?: string;
-  lastName?: string;
-  dateOfBirth?: string;
-  gender?: string;
-  passportNumber?: string;
-  // Add other fields that might be part of traveler_data
-  nationality?: string; // Example: important for international checks
-  documentExpiryDate?: string; // Example: important for international checks
-};
-
-// Define the expected shape of profile data
-type ProfileData = {
-  email?: string;
-  phone?: string;
-  first_name?: string;
-  last_name?: string;
-};
-
-export const useTravelerInfoStatus = (): { status: TravelerInfoStatus | null; isLoading: boolean; error: any } => {
-  const { userId } = useCurrentUser();
-  const [status, setStatus] = useState<TravelerInfoStatus | null>(null);
-  const [isLoading, setIsLoading] = useState<boolean>(true);
-  const [error, setError] = useState<any>(null);
-=======
   loading: boolean;
   error: string | null;
 }
@@ -57,7 +25,6 @@
     loading: true,
     error: null,
   });
->>>>>>> d2717202
 
   useEffect(() => {
     if (userLoading) return;
@@ -81,65 +48,15 @@
           .eq('id', userId)
           .single();
 
-<<<<<<< HEAD
-        if (profileError) {
-          console.error('Error fetching profile:', profileError);
-          // If profile is crucial and not found, you might want to throw or handle
+        if (error) {
+          throw error;
         }
 
-        // 2. Fetch traveler details (from booking_requests table, traveler_data column)
-        //    We fetch the most recent booking_request with traveler_data for this user.
-        //    Adjust if traveler details are stored differently (e.g., a dedicated traveler_details table).
-        const { data: travelerRequestData, error: travelerError } = await supabase
-          .from('booking_requests')
-          .select('traveler_data')
-          .eq('user_id', userId)
-          .not('traveler_data', 'is', null)
-          .order('created_at', { ascending: false })
-          .limit(1)
-          .single();
-
-        if (travelerError && travelerError.code !== 'PGRST116') { // PGRST116: no rows found, which is a valid case
-          throw travelerError;
-        }
-
-        const travelerDetails: TravelerDetails = travelerRequestData?.traveler_data as TravelerDetails || {};
-        const profile: Partial<ProfileData> = profileData || {};
-
-        // --- Calculate Status ---
-        const missingFields: string[] = [];
-        const totalFields = 7; // Adjusted to include passportNumber in the core count
-        let completedFields = 0;
-
-        // Profile checks (can be from 'profiles' or 'traveler_details' depending on your data model)
-        if (profile.first_name) completedFields++; else missingFields.push('profile.first_name');
-        if (profile.last_name) completedFields++; else missingFields.push('profile.last_name');
-        if (profile.email) completedFields++; else missingFields.push('profile.email');
-        // if (profile.phone) completedFields++; else missingFields.push('profile.phone');
-
-
-        // TravelerDetails checks (from traveler_data JSON in booking_requests)
-        if (travelerDetails.firstName) completedFields++; else missingFields.push('travelerDetails.firstName');
-        if (travelerDetails.lastName) completedFields++; else missingFields.push('travelerDetails.lastName');
-        if (travelerDetails.dateOfBirth) completedFields++; else missingFields.push('travelerDetails.dateOfBirth');
-        // if (travelerDetails.gender) completedFields++; else missingFields.push('travelerDetails.gender'); // Assuming gender is optional or handled differently
-
-        // International travel specific checks
-        const requiresInternational: string[] = [];
-        if (!travelerDetails.passportNumber) {
-            missingFields.push('travelerDetails.passportNumber');
-            requiresInternational.push('travelerDetails.passportNumber');
-        } else {
-            completedFields++;
-=======
-        if (error) {
-          throw error;
->>>>>>> d2717202
-        }
 
         const hasBasicInfo = !!(profile?.first_name && profile?.last_name && profile?.email);
         const hasPhoneNumber = !!profile?.phone;
         const isComplete = hasBasicInfo && hasPhoneNumber;
+
 
         setStatus({
           hasBasicInfo,
