import { useState, useEffect, useMemo, useCallback } from "react";
import { supabase } from "@/integrations/supabase/client";
import { Offer, fetchTripOffers } from "@/services/tripOffersService";
import { toast } from "@/components/ui/use-toast";
import { invokeFlightSearch, FlightSearchRequestBody, FlightSearchResponse } from "@/services/api/flightSearchApi";
import { Tables } from "@/integrations/supabase/types";
import { PostgrestError } from "@supabase/supabase-js";
import logger from "@/lib/logger"; // Import logger

// Type for a row from the 'trip_requests' database table
export type TripRequestFromDB = Tables<'trip_requests'>;

// Application-specific TripDetails type, focused on what the UI/hook needs.
export interface TripDetails {
  id: string;
  earliest_departure: string;
  latest_departure: string;
  min_duration: number;
  max_duration: number;
  budget: number;
  destination_airport?: string | null;
}

interface UseTripOffersProps {
  tripId: string | null;
  initialTripDetails?: TripDetails;
}

interface UseTripOffersReturn {
  offers: Offer[];
  tripDetails: TripDetails | null;
  isLoading: boolean;
  isRefreshing: boolean;
  hasError: boolean;
  errorMessage: string;
  ignoreFilter: boolean;
  usedRelaxedCriteria: boolean;
  refreshOffers: () => Promise<void>;
  handleOverrideSearch: () => void;
  handleRelaxCriteria: () => Promise<void>;
}

const searchCache = new Map<string, { offers: Offer[], timestamp: number, tripDetails: TripDetails }>();
const CACHE_DURATION = 5 * 60 * 1000; // 5 minutes

const mapTripRequestToTripDetails = (dbTripRequest: TripRequestFromDB): TripDetails => {
  if (!dbTripRequest.id) {
    logger.error("DB trip request is missing an ID.", dbTripRequest);
    throw new Error("DB trip request is missing an ID.");
  }
  return {
    id: dbTripRequest.id,
    earliest_departure: dbTripRequest.earliest_departure,
    latest_departure: dbTripRequest.latest_departure,
    min_duration: dbTripRequest.min_duration,
    max_duration: dbTripRequest.max_duration,
    budget: dbTripRequest.budget,
    destination_airport: dbTripRequest.destination_airport,
  };
};

export const useTripOffers = ({ tripId, initialTripDetails }: UseTripOffersProps): UseTripOffersReturn => {
  const [offers, setOffers] = useState<Offer[]>([]);
  const [tripDetailsState, setTripDetailsState] = useState<TripDetails | null>(initialTripDetails || null);
  const [isLoading, setIsLoading] = useState(true);
  const [isRefreshing, setIsRefreshing] = useState(false);
  const [hasError, setHasError] = useState(false);
  const [errorMessage, setErrorMessage] = useState<string>("");
  const [ignoreFilterState, setIgnoreFilterState] = useState(false);
  const [usedRelaxedCriteriaState, setUsedRelaxedCriteriaState] = useState(false);
  const [lastRefreshTime, setLastRefreshTime] = useState<number>(0);

  const validateOfferDuration = useCallback((offer: Offer, minDuration: number, maxDuration: number): boolean => {
    if (!offer.departure_date || !offer.return_date) return false;
    const departDate = new Date(offer.departure_date);
    const returnDate = new Date(offer.return_date);
    if (isNaN(departDate.getTime()) || isNaN(returnDate.getTime())) {
        logger.warn("Invalid date encountered in offer:", {offerId: offer.id, departure_date: offer.departure_date, return_date: offer.return_date });
        return false;
    }
    const tripDays = Math.round((returnDate.getTime() - departDate.getTime()) / (1000 * 60 * 60 * 24));
    return tripDays >= minDuration && tripDays <= maxDuration;
  }, []);

  const loadOffers = useCallback(async (overrideFilterArg = false, relaxCriteriaArg = false, useCache = true) => {
    console.log("🔍 [useTripOffers] Starting loadOffers", { 
      tripId, 
      overrideFilterArg, 
      relaxCriteriaArg, 
      useCache,
      timestamp: new Date().toISOString()
    });

    if (!tripId) {
      console.error("❌ [useTripOffers] No trip ID provided for loadOffers call.");
      setHasError(true);
      setErrorMessage("No trip ID provided");
      setIsLoading(false);
      return;
    }

    const currentCacheKey = `${tripId}-${overrideFilterArg}-${relaxCriteriaArg}`;

    if (useCache && !isRefreshing && currentCacheKey) {
      const cached = searchCache.get(currentCacheKey);
      if (cached && (Date.now() - cached.timestamp) < CACHE_DURATION) {
        console.log("✅ [useTripOffers] Using cached results for key:", currentCacheKey);
        setOffers(cached.offers);
        setTripDetailsState(cached.tripDetails);
        setIsLoading(false);
        setIgnoreFilterState(overrideFilterArg);
        setUsedRelaxedCriteriaState(relaxCriteriaArg);
        return;
      }
    }

    setIsLoading(true);
    setHasError(false);
    setErrorMessage("");

    setIgnoreFilterState(overrideFilterArg);
    if (relaxCriteriaArg) {
      setUsedRelaxedCriteriaState(true);
    }

    try {
      let currentTripDetails: TripDetails;
      if (initialTripDetails && initialTripDetails.id === tripId) {
          currentTripDetails = initialTripDetails;
          setTripDetailsState(initialTripDetails);
          console.log("📋 [useTripOffers] Using initial trip details:", currentTripDetails);
      } else if (tripDetailsState && tripDetailsState.id === tripId) {
          currentTripDetails = tripDetailsState;
          console.log("📋 [useTripOffers] Using cached trip details:", currentTripDetails);
      } else {
        console.log("🔍 [useTripOffers] Fetching trip details from DB for tripId:", tripId);
        const { data: fetchedDbTripRequest, error: tripError } = await supabase
            .from("trip_requests")
            .select("*")
            .eq("id", tripId)
            .single<TripRequestFromDB>();

        if (tripError) {
          console.error("❌ [useTripOffers] Error fetching trip details:", tripError);
          throw tripError;
        }
        if (!fetchedDbTripRequest) {
          console.error("❌ [useTripOffers] No trip data found for ID:", tripId);
          throw new Error("No trip data found for ID: " + tripId);
        }

        currentTripDetails = mapTripRequestToTripDetails(fetchedDbTripRequest);
        setTripDetailsState(currentTripDetails);
        console.log("✅ [useTripOffers] Fetched trip details:", currentTripDetails);
      }

      console.log("🚀 [useTripOffers] About to invoke flight search with payload:", {
        tripRequestId: tripId,
        relaxedCriteria: relaxCriteriaArg,
        timestamp: new Date().toISOString()
      });

      const flightSearchPayload: FlightSearchRequestBody = {
        tripRequestId: tripId,
        relaxedCriteria: relaxCriteriaArg,
      };
<<<<<<< HEAD
      console.log("useTripOffers calling invokeFlightSearch with payload:", flightSearchPayload);
=======
      
      console.log("📡 [useTripOffers] Calling invokeFlightSearch...");
>>>>>>> e48fa315
      const searchServiceResponse: FlightSearchResponse = await invokeFlightSearch(flightSearchPayload);
      console.log("✅ [useTripOffers] Flight search response received:", {
        success: searchServiceResponse.success,
        requestsProcessed: searchServiceResponse.requestsProcessed,
        matchesInserted: searchServiceResponse.matchesInserted,
        message: searchServiceResponse.message,
        details: searchServiceResponse.details
      });

      if (!searchServiceResponse.success) {
        console.error("❌ [useTripOffers] Flight search reported failure:", searchServiceResponse.message);
        throw new Error(searchServiceResponse.message || "Flight search invocation reported failure.");
      }

      if (relaxCriteriaArg) {
        toast({
          title: "Search with relaxed criteria",
          description: "Finding flights with more flexible duration and budget constraints.",
        });
      }

      console.log("🔍 [useTripOffers] Fetching offers from database for tripId:", tripId);
      const fetchedOffers: Offer[] = await fetchTripOffers(tripId);
      console.log(`✅ [useTripOffers] Fetched ${fetchedOffers.length} offers from database for tripId: ${tripId}`);

      if (fetchedOffers.length === 0) {
        console.warn("⚠️ [useTripOffers] No offers found in database for tripId:", tripId);
        toast({
          title: "No flight offers found",
          description: "Try relaxing your search criteria or refreshing.",
          variant: "destructive",
        });
        setOffers([]);
        if (currentCacheKey && currentTripDetails) {
          searchCache.set(currentCacheKey, { offers: [], timestamp: Date.now(), tripDetails: currentTripDetails });
        }
      } else {
        let finalOffers: Offer[];
        if (!overrideFilterArg && currentTripDetails) {
          const validOffers = fetchedOffers.filter(offer =>
            validateOfferDuration(offer, currentTripDetails.min_duration, currentTripDetails.max_duration)
          );

          console.log(`🔍 [useTripOffers] Duration filter: ${fetchedOffers.length} total → ${validOffers.length} valid (${currentTripDetails.min_duration}-${currentTripDetails.max_duration} days)`);

          if (validOffers.length < fetchedOffers.length) {
            toast({
              title: "Duration filter applied",
              description: `Found ${fetchedOffers.length} offers, but only ${validOffers.length} match your ${currentTripDetails.min_duration}-${currentTripDetails.max_duration} day trip duration.`,
            });
          }
          finalOffers = validOffers;
          if (validOffers.length === 0 && fetchedOffers.length > 0) {
            toast({
              title: "No offers match duration",
              description: `Found ${fetchedOffers.length} offers, but none match your ${currentTripDetails.min_duration}-${currentTripDetails.max_duration} day duration. Consider searching any duration.`,
              variant: "destructive",
            });
          }
        } else {
          finalOffers = fetchedOffers;
          if (overrideFilterArg) {
            toast({
              title: "Search without duration filter",
              description: `Showing all ${fetchedOffers.length} available offers regardless of trip duration.`,
            });
          }
        }

        console.log(`✅ [useTripOffers] Final offers count: ${finalOffers.length}`);
        setOffers(finalOffers);
        if (currentCacheKey && currentTripDetails) {
          searchCache.set(currentCacheKey, { offers: finalOffers, timestamp: Date.now(), tripDetails: currentTripDetails });
          console.log("💾 [useTripOffers] Results cached for key:", currentCacheKey);
        }
      }

    } catch (err) {
      const error = err as Error | PostgrestError;
      console.error("❌ [useTripOffers] Error in loadOffers:", { 
        tripId, 
        errorMessage: error.message,
        errorDetails: error,
        stack: error.stack 
      });
      setHasError(true);
      const displayMessage = error.message || "Something went wrong loading offers";
      setErrorMessage(displayMessage);
      toast({
        title: "Error Loading Flight Offers",
        description: displayMessage,
        variant: "destructive"
      });
    } finally {
      setIsLoading(false);
      setIsRefreshing(false);
      setLastRefreshTime(Date.now());
      console.log("🏁 [useTripOffers] loadOffers completed at", new Date().toISOString());
    }
  }, [tripId, initialTripDetails, tripDetailsState, isRefreshing, validateOfferDuration]);

  useEffect(() => {
    if (tripId) {
        loadOffers(ignoreFilterState, usedRelaxedCriteriaState, true);
    } else {
        setIsLoading(false);
    }
  // eslint-disable-next-line react-hooks/exhaustive-deps
  }, [tripId, loadOffers]);

  const refreshOffers = useCallback(async () => {
    if (!tripId) return;

    const timeSinceLastRefresh = Date.now() - lastRefreshTime;
    if (timeSinceLastRefresh < 3000 && !isRefreshing) {
      toast({
        title: "Please wait",
        description: "Please wait a moment before refreshing again.",
      });
      return;
    }

    setIsRefreshing(true);
    await loadOffers(ignoreFilterState, usedRelaxedCriteriaState, false);
  }, [loadOffers, tripId, lastRefreshTime, ignoreFilterState, usedRelaxedCriteriaState, isRefreshing]);

  const handleOverrideSearch = useCallback(() => {
    toast({
      title: "Searching without duration filter",
      description: "Finding all available flights regardless of trip duration...",
    });
    loadOffers(true, usedRelaxedCriteriaState, false);
  }, [loadOffers, usedRelaxedCriteriaState]);

  const handleRelaxCriteria = useCallback(async () => {
    if (!tripId) return;
    await loadOffers(false, true, false);
  }, [loadOffers, tripId]);

  return {
    offers,
    tripDetails: tripDetailsState,
    isLoading,
    isRefreshing,
    hasError,
    errorMessage,
    ignoreFilter: ignoreFilterState,
    usedRelaxedCriteria: usedRelaxedCriteriaState,
    refreshOffers,
    handleOverrideSearch,
    handleRelaxCriteria,
  };
};

export default useTripOffers;<|MERGE_RESOLUTION|>--- conflicted
+++ resolved
@@ -164,12 +164,10 @@
         tripRequestId: tripId,
         relaxedCriteria: relaxCriteriaArg,
       };
-<<<<<<< HEAD
-      console.log("useTripOffers calling invokeFlightSearch with payload:", flightSearchPayload);
-=======
+
       
       console.log("📡 [useTripOffers] Calling invokeFlightSearch...");
->>>>>>> e48fa315
+
       const searchServiceResponse: FlightSearchResponse = await invokeFlightSearch(flightSearchPayload);
       console.log("✅ [useTripOffers] Flight search response received:", {
         success: searchServiceResponse.success,
