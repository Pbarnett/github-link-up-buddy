
import { useQuery } from '@tanstack/react-query'
import { supabase } from '@/integrations/supabase/client'

export interface Notification {
  id: string
  user_id: string
  trip_request_id: string
  type: string
  message: string
  data: any
  is_read: boolean
  created_at: string
}

export function useNotifications() {
<<<<<<< HEAD
  const {
    data,
    error,
    isPending,
  } = useQuery<Notification[], Error>({
    queryKey: ['notifications'],
    queryFn: async () => {
      const {
        data: { user },
      } = await supabase.auth.getUser()
=======
  const { data, error, isLoading } = useQuery({
    queryKey: ['notifications'],
    queryFn: async () => {
      const { data: { user } } = await supabase.auth.getUser()
>>>>>>> f86a7713
      if (!user) throw new Error('Not authenticated')

      const { data: notes, error } = await supabase
        .from('notifications')
        .select('*')
        .eq('user_id', user.id)
        .eq('is_read', false)
        .order('created_at', { ascending: false })

      if (error) throw error
<<<<<<< HEAD
      return notes as Notification[]
    },
=======
      return notes
    }
>>>>>>> f86a7713
  })

  return { data, error, isLoading: isPending }
}<|MERGE_RESOLUTION|>--- conflicted
+++ resolved
@@ -14,23 +14,11 @@
 }
 
 export function useNotifications() {
-<<<<<<< HEAD
-  const {
-    data,
-    error,
-    isPending,
-  } = useQuery<Notification[], Error>({
-    queryKey: ['notifications'],
-    queryFn: async () => {
-      const {
-        data: { user },
-      } = await supabase.auth.getUser()
-=======
+
   const { data, error, isLoading } = useQuery({
     queryKey: ['notifications'],
     queryFn: async () => {
       const { data: { user } } = await supabase.auth.getUser()
->>>>>>> f86a7713
       if (!user) throw new Error('Not authenticated')
 
       const { data: notes, error } = await supabase
@@ -41,13 +29,9 @@
         .order('created_at', { ascending: false })
 
       if (error) throw error
-<<<<<<< HEAD
-      return notes as Notification[]
-    },
-=======
+
       return notes
     }
->>>>>>> f86a7713
   })
 
   return { data, error, isLoading: isPending }
