--- conflicted
+++ resolved
@@ -1,10 +1,6 @@
 import { useCallback, useEffect, useState, useRef } from "react";
-<<<<<<< HEAD
 import { useLocation, useSearchParams } from "react-router-dom";
-=======
-
-import { useLocation, useNavigate, useSearchParams } from "react-router-dom";
->>>>>>> 4b55d13d
+
 import { supabase } from "@/integrations/supabase/client";
 import { fetchTripOffers, Offer } from "@/services/tripOffersService";
 import {
