--- conflicted
+++ resolved
@@ -1,9 +1,4 @@
-<<<<<<< HEAD
-import React, { useEffect, useState } from "react";
-=======
-
 import React, { useEffect, useState, useMemo } from "react";
->>>>>>> 8508651b
 import { useLocation, useNavigate, useSearchParams } from "react-router-dom";
 import { supabase } from "@/integrations/supabase/client";
 import { Offer } from "@/services/tripOffersService";
@@ -29,8 +24,11 @@
   budget: number;
 }
 
-// Simple in-memory cache for search results
-const searchCache = new Map<string, { offers: Offer[], timestamp: number, tripDetails: TripDetails }>();
+// Simple in-memory cache for search results (optional)
+const searchCache = new Map<
+  string,
+  { offers: Offer[]; timestamp: number; tripDetails: TripDetails }
+>();
 const CACHE_DURATION = 5 * 60 * 1000; // 5 minutes
 
 export default function TripOffers() {
@@ -47,512 +45,158 @@
   const [errorMessage, setErrorMessage] = useState<string>("");
   const [ignoreFilter, setIgnoreFilter] = useState(false);
   const [usedRelaxedCriteria, setUsedRelaxedCriteria] = useState(false);
-<<<<<<< HEAD
+
+  // ─── Pagination state ─────────────────────────────
   const [currentPage, setCurrentPage] = useState(0);
   const [isFetchingNextPage, setIsFetchingNextPage] = useState(false);
   const [hasMore, setHasMore] = useState(true);
 
-  // Client-side validateOfferDuration is removed.
-
-  const loadOffers = async (pageToLoad = 0, overrideFilter = false, relaxCriteria = false) => {
-    if (pageToLoad === 0) {
-      setIsLoading(true);
-    } else {
-      setIsFetchingNextPage(true);
-    }
+  // ─── loadOffers with server-side pagination ────────
+  const loadOffers = async (
+    pageToLoad = 0,
+    overrideFilter = false,
+    relaxCriteria = false
+  ) => {
+    // 1) loading flags
+    if (pageToLoad === 0) setIsLoading(true);
+    else setIsFetchingNextPage(true);
     setHasError(false);
 
     const pageSize = 20;
-
     try {
-      if (!tripId) {
-        setHasError(true);
-        setErrorMessage("No trip ID provided");
-        if (pageToLoad === 0) setIsLoading(false); else setIsFetchingNextPage(false);
-        return;
-      }
-
-      // Fetch trip details if not already available. This is crucial for filters.
-      let currentTripDetails = tripDetails;
-      if (!currentTripDetails) { // Fetch if tripDetails is null
-        const { data: fetchedTripData, error: tripError } = await supabase
+      if (!tripId) throw new Error("No trip ID provided");
+
+      // 2) ensure tripDetails exist
+      if (!tripDetails) {
+        const { data, error } = await supabase
           .from("trip_requests")
-          .select("min_duration,max_duration,budget,earliest_departure,latest_departure")
+          .select("min_duration,max_duration,budget")
           .eq("id", tripId)
           .single();
-
-        if (tripError || !fetchedTripData) {
-          throw tripError || new Error("No trip data found for this ID.");
-        }
-        currentTripDetails = fetchedTripData;
-        setTripDetails(currentTripDetails);
+        if (error || !data) throw error || new Error("Missing trip details");
+        setTripDetails(data);
       }
-      
-      // If tripDetails are still null (e.g. initial fetch failed before, or for some other reason), we cannot proceed.
-      if (!currentTripDetails) {
-          throw new Error("Trip details are not available to send to the server for filtering.");
-      }
-      
-      // The 'flight-search' edge function is now the source of truth for offers.
-      // It handles pagination and filtering based on the parameters passed.
-      const { data: invokeResponse, error: invokeError } = await supabase.functions.invoke<{
-        offers: Offer[];
-        pagination: { totalFilteredOffers: number; currentPage: number; pageSize: number };
-      }>("flight-search", {
-        body: {
-          tripRequestId: tripId,
-          relaxedCriteria: relaxCriteria,
-          page: pageToLoad,
-          pageSize: pageSize,
-          minDuration: overrideFilter ? undefined : currentTripDetails.min_duration,
-          maxDuration: overrideFilter ? undefined : currentTripDetails.max_duration,
-          maxPrice: overrideFilter ? undefined : currentTripDetails.budget
-        },
+
+      // 3) invoke the edge function
+      const { data: invokeData, error: invokeError } =
+        await supabase.functions.invoke<{
+          offers: Offer[];
+          pagination: {
+            totalFilteredOffers: number;
+            pageSize: number;
+            currentPage: number;
+          };
+        }>("flight-search", {
+          body: {
+            tripRequestId: tripId,
+            relaxedCriteria,
+            page: pageToLoad,
+            pageSize,
+            minDuration: overrideFilter
+              ? undefined
+              : tripDetails!.min_duration,
+            maxDuration: overrideFilter
+              ? undefined
+              : tripDetails!.max_duration,
+            maxPrice: overrideFilter ? undefined : tripDetails!.budget,
+          },
+        });
+      if (invokeError) throw invokeError;
+
+      // 4) replace or append results
+      const newOffers = invokeData!.offers || [];
+      const { pagination } = invokeData!;
+      if (pageToLoad === 0) setOffers(newOffers);
+      else setOffers((prev) => [...prev, ...newOffers]);
+
+      // 5) set hasMore flag
+      setHasMore(
+        (pagination.currentPage + 1) * pagination.pageSize <
+          pagination.totalFilteredOffers
+      );
+    } catch (err: any) {
+      console.error("Error loading offers:", err);
+      setHasError(true);
+      setErrorMessage(err.message || "Failed to load offers");
+      toast({
+        title: "Error loading offers",
+        description: err.message,
+        variant: "destructive",
       });
-
-      if (invokeError) throw invokeError;
-
-      const newOffers = invokeResponse?.offers || [];
-      const paginationData = invokeResponse?.pagination;
-
-      // Update usedRelaxedCriteria state based on the actual criteria used for this load.
-      // This is important for reflecting the state accurately in the UI and subsequent calls.
-      // Only update this on a full reload (page 0) to reflect the current filter set accurately.
-      if (pageToLoad === 0) {
-        setUsedRelaxedCriteria(relaxCriteria);
-      }
-
-
-      if (pageToLoad === 0) { // Only show these toasts on initial load/refresh
-        if (relaxCriteria) {
-=======
-  const [lastRefreshTime, setLastRefreshTime] = useState<number>(0);
-
-  // Cache key for this search
-  const cacheKey = useMemo(() => {
-    return `${tripId}-${ignoreFilter}-${usedRelaxedCriteria}`;
-  }, [tripId, ignoreFilter, usedRelaxedCriteria]);
-
-  // Function to validate that offers meet duration requirements
-  const validateOfferDuration = (offer: Offer, minDuration: number, maxDuration: number): boolean => {
-    if (!offer.departure_date || !offer.return_date) return false;
-    
-    const departDate = new Date(offer.departure_date);
-    const returnDate = new Date(offer.return_date);
-    const tripDays = Math.round((returnDate.getTime() - departDate.getTime()) / (1000 * 60 * 60 * 24));
-    
-    return tripDays >= minDuration && tripDays <= maxDuration;
-  };
-const loadOffers = async (
-  currentPage = 0,
-  overrideFilter = false,
-  relaxCriteria = false,
-  useCache = true
-) => {
-  console.log(
-    "[TripOffers] Loading offers | page:",
-    currentPage,
-    "overrideFilter:",
-    overrideFilter,
-    "relaxCriteria:",
-    relaxCriteria
-  );
-
-  // 1) Try cache first (unless explicitly refreshing)
-  if (useCache && !isRefreshing) {
-    const cached = searchCache.get(cacheKey);
-    if (cached && Date.now() - cached.timestamp < CACHE_DURATION) {
-      console.log("[TripOffers] Using cached results");
-      setOffers(cached.offers);
-      setTripDetails(cached.tripDetails);
-      setIsLoading(false);
-      return;
-    }
-  }
-
-  // 2) Kick off loading
-  setIsLoading(true);
-  setHasError(false);
-
-  try {
-    if (!tripId) {
-      setHasError(true);
-      setErrorMessage("No trip ID provided");
-      return;
-    }
-
-    if (relaxCriteria) {
-      setUsedRelaxedCriteria(true);
-    }
-
-    console.log("[TripOffers] Starting parallel requests");
-
-    // 3) Fetch trip details (or use state) + invoke flight-search in parallel
-    const [tripDetailsRes, flightSearchRes] = await Promise.all([
-      location.state?.tripDetails
-        ? Promise.resolve({ data: location.state.tripDetails })
-        : supabase
-            .from("trip_requests")
-            .select("*")
-            .eq("id", tripId)
-            .single(),
-      supabase.functions.invoke("flight-search", {
-        body: { tripRequestId: tripId, relaxedCriteria },
-      }),
-    ]);
-
-    if (tripDetailsRes.error) throw tripDetailsRes.error;
-    const tripDetailsData = tripDetailsRes.data;
-    setTripDetails(tripDetailsData);
-
-    if (flightSearchRes.error) throw flightSearchRes.error;
-    console.log("[TripOffers] flight-search invoke:", flightSearchRes);
-
-    // 4) Pull the requested page of offers
-    const pageSize = 20;
-    const { data: rows, error: fetchErr } = await supabase
-      .from("flight_offers")
-      .select("*")
-      .eq("trip_request_id", tripId)
-      .order("price")
-      .range(
-        currentPage * pageSize,
-        (currentPage + 1) * pageSize - 1
-      );
-    if (fetchErr) throw fetchErr;
-
-    // 5) Optionally filter out offers by duration
-    let offersToSet = rows;
-    if (!overrideFilter && tripDetailsData) {
-      const filtered = rows.filter((o) =>
-        validateOfferDuration(
-          o,
-          tripDetailsData.min_duration,
-          tripDetailsData.max_duration
-        )
-      );
-      offersToSet = filtered;
-      if (filtered.length === 0 && rows.length > 0) {
-        toast({
-          title: "Duration filter applied",
-          description: `Found ${rows.length} offers, but none match your ${tripDetailsData.min_duration}–${tripDetailsData.max_duration}-day trip.`,
-          variant: "destructive",
-        });
-      }
-    }
-
-    // 6) Merge or replace based on page index
-    if (currentPage === 0) {
-      setOffers(offersToSet);
-    } else {
-      setOffers((prev) => [...prev, ...offersToSet]);
-    }
-
-    // 7) Update cache
-    searchCache.set(cacheKey, {
-      offers: offersToSet,
-      tripDetails: tripDetailsData,
-      timestamp: Date.now(),
-    });
-  } catch (err: any) {
-    console.error("[TripOffers] loadOffers error:", err);
-    setHasError(true);
-    setErrorMessage(err.message || "Something went wrong loading offers");
-  } finally {
-    setIsLoading(false);
-  }
-};
- dc32f05 (Feat: Apply performance optimizations)
-            tripRequestId: tripId,
-            relaxedCriteria: relaxCriteria
-          },
-        })
-      ]);
-
-      console.log("[TripOffers] Parallel requests completed");
-
-      // Handle trip details
-      let tripData;
-      if (location.state?.tripDetails) {
-        tripData = location.state.tripDetails;
-        setTripDetails(location.state.tripDetails);
-      } else {
-        const { data: fetchedTripData, error: tripError } = tripDetailsPromise as any;
-        if (tripError || !fetchedTripData) throw tripError || new Error("No trip data");
-        tripData = fetchedTripData;
-        setTripDetails({
-          earliest_departure: fetchedTripData.earliest_departure,
-          latest_departure: fetchedTripData.latest_departure,
-          min_duration: fetchedTripData.min_duration,
-          max_duration: fetchedTripData.max_duration,
-          budget: fetchedTripData.budget,
-        });
-      }
-
-<<<<<<< HEAD
-      // Handle search results
-      const { data: invokeData, error: invokeError } = searchPromise as any;
-      if (invokeError) throw invokeError;
-
-      if (relaxCriteria) {
-        toast({
-          title: "Search with relaxed criteria",
-          description: "Finding flights with more flexible duration and budget constraints.",
-        });
-      }
-
-      // Fetch the newly-written flight_offers
-      console.log("[TripOffers] Fetching flight offers from database");
-=======
-      // 3) Fetch the newly-written flight_offers
-      // console.log("[flight-search-ui] querying flight_offers for trip:", tripId); // Removed
-      const pageSize = 20; // Define page size for pagination
->>>>>>> dc32f05 (Feat: Apply performance optimizations)
-      const { data: rows, error: fetchError } = await supabase
-        .from("flight_offers")
-        .select("*")
-        .eq("trip_request_id", tripId)
-        .order("price")
-        .range(currentPage * pageSize, (currentPage + 1) * pageSize - 1); // Add .range()
-      
-      if (fetchError) throw fetchError;
-      
-      console.log("[TripOffers] Fetched", rows?.length, "offers");
-      
-      if (!rows || rows.length === 0) {
-        console.warn("[TripOffers] No offers found");
-        toast({
-          title: "No flight offers found",
-          description: "Try relaxing your search criteria or refreshing.",
-          variant: "destructive",
-        });
-        setOffers([]);
-        
-        // Cache empty results too
-        if (tripData) {
-          searchCache.set(cacheKey, {
-            offers: [],
-            timestamp: Date.now(),
-            tripDetails: tripData
-          });
-        }
-        return;
-      }
-      
-      
-      // OPTIMIZATION TODO: Move this duration validation to the server-side (edge function or database query) if possible.
-      // Apply client-side duration filter as a safety net
-<<<<<<< HEAD
-      let finalOffers;
-=======
-      // Skip it if we're in override mode
-      let offersToSet = rows; // Default to rows from DB
->>>>>>> dc32f05 (Feat: Apply performance optimizations)
-      if (!overrideFilter && tripData) {
-        const validOffers = rows.filter(offer => 
-          validateOfferDuration(offer, tripData.min_duration, tripData.max_duration)
-        );
-        
-        if (validOffers.length < rows.length) {
-          console.warn(`[TripOffers] Filtered out ${rows.length - validOffers.length} offers that didn't meet duration criteria`);
-          
-          toast({
-            title: "Duration filter applied",
-            description: `Found ${rows.length} offers, but only ${validOffers.length} match your ${tripData.min_duration}-${tripData.max_duration} day trip duration requirements.`,
-            variant: "default",
-          });
-        }
-        
-<<<<<<< HEAD
-        finalOffers = validOffers;
-        
-        if (validOffers.length === 0) {
-=======
-        offersToSet = validOffers; // Use filtered offers
-        
-        if (validOffers.length === 0 && rows.length > 0) { // If filtering resulted in zero offers but there were some initially
-          // No offers were found that match our criteria
->>>>>>> dc32f05 (Feat: Apply performance optimizations)
->>>>>>> 8508651b
-          toast({
-            title: "Search with relaxed criteria",
-            description: "Finding flights with more flexible duration and budget constraints.",
-          });
-        }
-<<<<<<< HEAD
-=======
-<<<<<<< HEAD
-      } else {
-        finalOffers = rows;
-        
->>>>>>> 8508651b
-        if (overrideFilter) {
-=======
-      } else if (overrideFilter) {
->>>>>>> dc32f05 (Feat: Apply performance optimizations)
-          toast({
-            title: "Search without duration filter",
-            description: `Showing all available offers regardless of trip duration.`,
-          });
-      }
-<<<<<<< HEAD
-      
-      if (newOffers.length === 0 && pageToLoad === 0) {
-        toast({
-          title: "No flight offers found",
-          description: "Try relaxing your search criteria or refreshing.",
-          variant: "destructive",
-        });
-        setOffers([]);
-      } else if (pageToLoad === 0) {
-        setOffers(newOffers);
-      } else {
-        setOffers(prevOffers => [...prevOffers, ...newOffers]);
-      }
-
-      if (paginationData) {
-        setHasMore((paginationData.currentPage + 1) * paginationData.pageSize < paginationData.totalFilteredOffers);
-      } else {
-        // Fallback if paginationData is not available from the server
-        setHasMore(newOffers.length === pageSize);
-=======
-
-<<<<<<< HEAD
-      setOffers(finalOffers);
-
-      // Cache the results
-      if (tripData) {
-        searchCache.set(cacheKey, {
-          offers: finalOffers,
-          timestamp: Date.now(),
-          tripDetails: tripData
-        });
-=======
-      // Adjust how offers are set based on currentPage
-      if (currentPage === 0) {
-        setOffers(offersToSet);
-      } else {
-        setOffers(prevOffers => [...prevOffers, ...offersToSet]);
->>>>>>> dc32f05 (Feat: Apply performance optimizations)
->>>>>>> 8508651b
-      }
-
-    } catch (err: any) {
-      console.error("[TripOffers] Error loading offers:", err);
-      setHasError(true);
-      setErrorMessage(err.message || "Something went wrong loading offers");
-<<<<<<< HEAD
-      toast({ title: "Error Loading Flight Offers", description: err.message || "An unexpected error occurred while trying to load flight offers. Please try again.", variant: "destructive" });
       setHasMore(false);
     } finally {
       if (pageToLoad === 0) setIsLoading(false);
-      setIsFetchingNextPage(false);
-=======
-      toast({ 
-        title: "Error Loading Flight Offers", 
-        description: err.message || "An unexpected error occurred while trying to load flight offers. Please try again.", 
-        variant: "destructive" 
-      });
-    } finally {
-      setIsLoading(false);
-      setLastRefreshTime(Date.now());
->>>>>>> 8508651b
-    }
-  };
-  
-  // Main useEffect for loading offers when tripId or primary filters change.
-  useEffect(() => {
-    if (tripId) { // Ensure tripId is present before attempting to load.
-        setCurrentPage(0); 
-        setOffers([]); 
-        setHasMore(true); 
-        setTripDetails(null); // Force re-fetch of trip details for new filter sets
-        loadOffers(0, ignoreFilter, usedRelaxedCriteria);
-    }
-  // ignoreFilter and usedRelaxedCriteria changes will trigger a page 0 reload.
-  }, [tripId, ignoreFilter, usedRelaxedCriteria]); 
-
-
+      else setIsFetchingNextPage(false);
+    }
+  };
+
+  // ─── Load More handler ─────────────────────────
+  const handleLoadMore = () => {
+    if (!isFetchingNextPage && hasMore) {
+      const nextPage = currentPage + 1;
+      setCurrentPage(nextPage);
+      loadOffers(nextPage, ignoreFilter, usedRelaxedCriteria);
+    }
+  };
+
+  // ─── Refresh & filter toggles ───────────────────
   const refreshOffers = async () => {
     if (!tripId) return;
-<<<<<<< HEAD
-    setIsRefreshing(true); 
-    setCurrentPage(0);
-    setOffers([]);
-    setHasMore(true);
-    setTripDetails(null); // Force re-fetch of trip details
-    try {
-      // When refreshing, use the current state of ignoreFilter and usedRelaxedCriteria
-      await loadOffers(0, ignoreFilter, usedRelaxedCriteria); 
-=======
-    
-    // Debounce: prevent refresh if less than 3 seconds since last refresh
-    const timeSinceLastRefresh = Date.now() - lastRefreshTime;
-    if (timeSinceLastRefresh < 3000) {
-      toast({
-        title: "Please wait",
-        description: "Please wait a moment before refreshing again.",
-      });
-      return;
-    }
-
     setIsRefreshing(true);
     try {
-      await loadOffers(ignoreFilter, usedRelaxedCriteria, false); // Don't use cache on refresh
->>>>>>> 8508651b
+      await loadOffers(0, ignoreFilter, usedRelaxedCriteria);
     } finally {
       setIsRefreshing(false);
     }
   };
-  
+
   const handleOverrideSearch = () => {
-    setIgnoreFilter(true); 
-    setUsedRelaxedCriteria(false); // Override should disable relaxed criteria.
-    // useEffect will handle reloading from page 0.
-    // Toast message for overrideFilter is now handled inside loadOffers if pageToLoad === 0
-  };
-  
+    setIgnoreFilter(true);
+    setUsedRelaxedCriteria(false);
+  };
+
   const handleRelaxCriteria = async () => {
     if (!tripId) return;
-<<<<<<< HEAD
-    setIgnoreFilter(false); // Relaxed criteria should respect normal filters.
-    setUsedRelaxedCriteria(true);
-    // useEffect will handle reloading from page 0.
-    // Toast message for relaxCriteria is now handled inside loadOffers if pageToLoad === 0
-  };
-
-  const handleLoadMore = () => {
-    if (!isFetchingNextPage && hasMore) {
-      setIsFetchingNextPage(true);
-      const nextPage = currentPage + 1;
-      setCurrentPage(nextPage); // Update current page state
-      // Call loadOffers with the new page, respecting current filter states
-      loadOffers(nextPage, ignoreFilter, usedRelaxedCriteria);
-=======
     setIsRefreshing(true);
     try {
-      await loadOffers(false, true, false); // Don't use cache for relaxed search
+      await loadOffers(0, false, true);
     } finally {
       setIsRefreshing(false);
->>>>>>> 8508651b
-    }
-  };
-
-  if (hasError && offers.length === 0) { // Only show full error card if no offers are displayed
+    }
+  };
+
+  // ─── Initial load & re-load on filter change ────
+  useEffect(() => {
+    if (tripId) {
+      setCurrentPage(0);
+      setOffers([]);
+      setHasMore(true);
+      setTripDetails(null);
+      loadOffers(0, ignoreFilter, usedRelaxedCriteria);
+    }
+  }, [tripId, ignoreFilter, usedRelaxedCriteria]);
+
+  // ─── Error state (when no offers at all) ───────
+  if (hasError && offers.length === 0) {
     return (
-      <TripErrorCard 
-        message={errorMessage} 
-        onOverrideSearch={handleOverrideSearch} 
-        showOverrideButton={!ignoreFilter && errorMessage.toLowerCase().includes("no offers")}
+      <TripErrorCard
+        message={errorMessage}
+        onOverrideSearch={handleOverrideSearch}
+        showOverrideButton={
+          !ignoreFilter && errorMessage.toLowerCase().includes("no offers")
+        }
         onRelaxCriteria={handleRelaxCriteria}
-        showRelaxButton={!usedRelaxedCriteria && errorMessage.toLowerCase().includes("no offers")}
+        showRelaxButton={
+          !usedRelaxedCriteria && errorMessage.toLowerCase().includes("no offers")
+        }
       />
     );
   }
 
+  // ─── Main UI ────────────────────────────────────
   return (
     <div className="min-h-screen flex flex-col items-center bg-gray-50 p-4">
-      {/* Trip Summary Card - Show immediately if we have data */}
+      {/* Trip Summary */}
       {tripDetails && (
         <Card className="w-full max-w-5xl mb-6">
           <CardHeader>
@@ -562,8 +206,15 @@
             <div>
               <p className="text-sm font-medium text-gray-500">Travel Window</p>
               <p>
-                {formatDate(new Date(tripDetails.earliest_departure), "MMM d, yyyy")} –{" "}
-                {formatDate(new Date(tripDetails.latest_departure), "MMM d, yyyy")}
+                {formatDate(
+                  new Date(tripDetails.earliest_departure),
+                  "MMM d, yyyy"
+                )}{" "}
+                –{" "}
+                {formatDate(
+                  new Date(tripDetails.latest_departure),
+                  "MMM d, yyyy"
+                )}
               </p>
             </div>
             <div>
@@ -576,13 +227,16 @@
             </div>
             <div>
               <p className="text-sm font-medium text-gray-500">Budget</p>
-              <p>${tripDetails.budget}{usedRelaxedCriteria && " (up to +20% with relaxed criteria)"}</p>
+              <p>
+                ${tripDetails.budget}
+                {usedRelaxedCriteria && " (up to +20% with relaxed criteria)"}
+              </p>
             </div>
           </CardContent>
         </Card>
       )}
 
-      {/* Offers Header */}
+      {/* Header with filter & refresh buttons */}
       <Card className="w-full max-w-5xl mb-6">
         <CardHeader className="flex justify-between items-center">
           <div>
@@ -595,8 +249,8 @@
           </div>
           <div className="flex gap-2">
             {!usedRelaxedCriteria && (
-              <Button 
-                variant="outline" 
+              <Button
+                variant="outline"
                 onClick={handleRelaxCriteria}
                 disabled={isRefreshing || (isLoading && offers.length === 0)}
               >
@@ -604,16 +258,16 @@
               </Button>
             )}
             {!ignoreFilter && (
-              <Button 
-                variant="outline" 
-                onClick={handleOverrideSearch} 
+              <Button
+                variant="outline"
+                onClick={handleOverrideSearch}
                 disabled={isRefreshing || (isLoading && offers.length === 0)}
               >
                 Search Any Duration
               </Button>
             )}
-            <Button 
-              onClick={refreshOffers} 
+            <Button
+              onClick={refreshOffers}
               disabled={isRefreshing || (isLoading && offers.length === 0)}
             >
               {isRefreshing ? "Refreshing..." : "Refresh Offers"}
@@ -622,50 +276,52 @@
         </CardHeader>
       </Card>
 
-      {isLoading && offers.length === 0 ? ( // Show main loader only if it's initial load and no offers yet
+      {/* Offer list, loader, and “Load More” */}
+      {isLoading && offers.length === 0 ? (
         <TripOffersLoading />
       ) : (
         <div className="w-full max-w-5xl space-y-6">
           {offers.length > 0 ? (
             <>
-              {offers.map((offer) => <TripOfferCard key={offer.id} offer={offer} />)}
-              {hasMore && !isFetchingNextPage && (
+              {offers.map((offer) => (
+                <TripOfferCard key={offer.id} offer={offer} />
+              ))}
+
+              {hasMore && (
                 <div className="text-center mt-8">
-                  <Button onClick={handleLoadMore} disabled={isFetchingNextPage}>
-                    Load More Offers
-                  </Button>
-                </div>
-              )}
-              {isFetchingNextPage && (
-                <div className="text-center mt-8">
-                  <p>Loading more offers...</p> {/* Or a spinner */}
+                  {isFetchingNextPage ? (
+                    <p>Loading more offers…</p>
+                  ) : (
+                    <Button
+                      onClick={handleLoadMore}
+                      disabled={isFetchingNextPage}
+                    >
+                      Load More Offers
+                    </Button>
+                  )}
                 </div>
               )}
             </>
           ) : (
-            // "No offers found" card (existing logic)
             <Card className="p-6 text-center">
-              <p className="mb-4">No offers found that match your criteria.</p>
+              <p className="mb-4">
+                No offers found that match your criteria.
+              </p>
               <p className="text-sm text-gray-500">
-                {usedRelaxedCriteria 
-                  ? "We tried with relaxed criteria but still couldn't find any offers. Try adjusting your destination or dates."
-                  : ignoreFilter 
-                    ? "Try adjusting your budget or destination, or click Refresh Offers."
-                    : "Try one of the search options above or adjust your trip criteria."}
+                {usedRelaxedCriteria
+                  ? "We tried with relaxed criteria but still couldn’t find any offers. Try adjusting your dates or budget."
+                  : ignoreFilter
+                  ? "Try adjusting your dates or budget, or click Refresh Offers."
+                  : "Try one of the search options above or adjust your trip criteria."}
               </p>
               <div className="flex flex-col sm:flex-row gap-3 justify-center mt-4">
                 {!usedRelaxedCriteria && (
-                  <Button 
-                    onClick={handleRelaxCriteria} 
-                    variant="secondary"
-                  >
+                  <Button onClick={handleRelaxCriteria} variant="secondary">
                     Try Relaxed Criteria
                   </Button>
                 )}
                 {!ignoreFilter && (
-                  <Button 
-                    onClick={handleOverrideSearch}
-                  >
+                  <Button onClick={handleOverrideSearch}>
                     Search Any Duration
                   </Button>
                 )}
