--- conflicted
+++ resolved
@@ -418,34 +418,7 @@
 
     // Only attempt to subscribe if channel is properly initialized
     if (channel) {
-<<<<<<< HEAD
-        channel
-          .on(
-            'postgres_changes',
-            {
-              event: 'UPDATE',
-              schema: 'public',
-              table: 'booking_requests',
-              filter: `checkout_session_id=eq.${sessionId}`,
-            },
-            (
-              payload: RealtimePostgresChangesPayload<Tables<'booking_requests'>>,
-            ) => {
-              if (
-                payload.new &&
-                'status' in payload.new &&
-                typeof payload.new.status === 'string'
-              ) {
-                console.log(
-                  '[TripConfirm] Booking status updated:',
-                  payload.new.status,
-                );
-                updateBookingStatusMessage(payload.new.status);
-              }
-            },
-          )
-          .subscribe();
-=======
+
       channel
         .on('postgres_changes', {
           event: 'UPDATE',
@@ -461,7 +434,7 @@
           }
         })
         .subscribe();
->>>>>>> 0a5740e4
+
     } else {
       console.error("[TripConfirm] Failed to create channel - channel object is undefined");
     }
