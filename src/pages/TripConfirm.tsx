--- conflicted
+++ resolved
@@ -269,12 +269,8 @@
     try {
       const { data: bookingRequest, error: bookingError } = await supabase
         .from("booking_requests")
-<<<<<<< HEAD
+
         .insert([{ // Wrap the object in an array
-=======
-        .insert({
-          user_id: userId,
->>>>>>> d88f8917
           offer_id: offer.id,
           offer_data: offer,
           traveler_data: data,
