--- conflicted
+++ resolved
@@ -816,10 +816,7 @@
           {/* Auto-booking Banner */}
           {!isLoadingTripData && isAutoBookingTrip && (
             <Alert variant="default" className="mb-4 bg-blue-50 border-blue-200 text-blue-700 dark:bg-blue-900/30 dark:border-blue-700 dark:text-blue-300">
-<<<<<<< HEAD
-=======
-
->>>>>>> aafe03ed
+
               <InfoIcon className="h-5 w-5" />
               <AlertDescription className="font-semibold">
                 Auto-booking in progress… This flight will be booked automatically if it meets your criteria.
