
import { useState } from "react";
import AuthGuard from "@/components/AuthGuard";
import { Link } from "react-router-dom";
import { usePaymentMethods, PaymentMethod } from "@/hooks/usePaymentMethods";
import { useCurrentUser } from "@/hooks/useCurrentUser";
import { supabase } from "@/integrations/supabase/client";
import { toast } from "@/components/ui/use-toast";
import { safeQuery } from "@/lib/supabaseUtils";
import { useQueryClient } from "@tanstack/react-query";
import { Button } from "@/components/ui/button";

function WalletPage() {
  const stripeKey = import.meta.env.VITE_STRIPE_PUBLIC_KEY;
<<<<<<< HEAD
  const { paymentMethods, error: paymentMethodsError, loading, refetch } = usePaymentMethods();
=======
  const {
    paymentMethods,
    error: paymentMethodsError,
    loading,
    refetch,
  } = usePaymentMethods();
  const { user } = useCurrentUser();

>>>>>>> 5028fcec
  const [isCreating, setIsCreating] = useState(false);
  const [isUpdating, setIsUpdating] = useState<string | null>(null);
  const [fetchError, setFetchError] = useState<string | null>(null);
  const queryClient = useQueryClient();

  const handleSetDefault = async (paymentMethod: PaymentMethod) => {
    if (!user) {
      toast({
        title: "Error",
        description: "User not authenticated",
        variant: "destructive",
      });
      return;
    }

    try {
      setIsUpdating(paymentMethod.id);
      
      const res = await fetch(
        `${import.meta.env.VITE_SUPABASE_URL}/functions/v1/set-default-payment-method`,
        {
          method: "POST",
          headers: { 
            "Content-Type": "application/json",
            Authorization: `Bearer ${(await supabase.auth.getSession()).data.session?.access_token}`,
          },
          body: JSON.stringify({ 
            id: paymentMethod.id  // Keep using the database ID since our edge function expects it
          }),
        }
      );
      
      if (!res.ok) {
        const errorText = await res.text();
        let errorMessage = "Failed to update default payment method";
        
        try {
          const errorJson = JSON.parse(errorText);
          errorMessage = errorJson.error || errorMessage;
        } catch {
          errorMessage = errorText || errorMessage;
        }
        
        throw new Error(errorMessage);
      }
      
      toast({
        title: "Payment method updated",
        description: "Your default payment method has been updated in both our system and Stripe.",
      });
      
      queryClient.invalidateQueries({ queryKey: ["payment_methods"] });
    } catch (err: any) {
      console.error("Error setting default payment method:", err);
      toast({
        title: "Error",
        description: err.message,
        variant: "destructive",
      });
    } finally {
      setIsUpdating(null);
    }
  };

  const handleDeleteCard = async (paymentMethod: PaymentMethod) => {
    if (!user) {
      toast({
        title: "Error",
        description: "User not authenticated",
        variant: "destructive",
      });
      return;
    }

    if (paymentMethod.is_default) {
      toast({
        title: "Cannot delete default payment method",
        description: "Please set another payment method as default before deleting this one.",
        variant: "destructive",
      });
      return;
    }

    try {
      setIsUpdating(paymentMethod.id);
      
      const res = await fetch(
        `${import.meta.env.VITE_SUPABASE_URL}/functions/v1/delete-payment-method`,
        {
          method: "POST",
          headers: { 
            "Content-Type": "application/json",
            Authorization: `Bearer ${(await supabase.auth.getSession()).data.session?.access_token}`,
          },
          body: JSON.stringify({ 
            id: paymentMethod.id  // Keep using the database ID since our edge function expects it
          }),
        }
      );
      
      if (!res.ok) {
        const errorText = await res.text();
        let errorMessage = "Failed to delete payment method";
        
        try {
          const errorJson = JSON.parse(errorText);
          errorMessage = errorJson.error || errorMessage;
        } catch {
          errorMessage = errorText || errorMessage;
        }
        
        throw new Error(errorMessage);
      }
      
      toast({
        title: "Payment method deleted",
        description: "Your payment method has been removed from both our system and Stripe.",
      });
      
      queryClient.invalidateQueries({ queryKey: ["payment_methods"] });
    } catch (err: any) {
      console.error("Error deleting payment method:", err);
      toast({
        title: "Error",
        description: err.message,
        variant: "destructive",
      });
    } finally {
      setIsUpdating(null);
    }
  };

  return (
    <div className="min-h-screen bg-gray-50">
      <div className="max-w-7xl mx-auto px-4 py-8 sm:px-6 lg:px-8">
        <div className="bg-white shadow overflow-hidden rounded-lg">
          <div className="px-4 py-5 sm:p-6 space-y-6">
            <h1 className="text-2xl font-semibold">Wallet</h1>
            
            {loading && <p className="text-gray-600">Loading saved cards…</p>}
            {paymentMethodsError && <p className="text-red-600">Error loading cards: {paymentMethodsError.message}</p>}

            {paymentMethods && paymentMethods.length > 0 ? (
              <ul className="divide-y divide-gray-200">
                {paymentMethods.map((pm: PaymentMethod) => (
                  <li key={pm.id} className="py-4 flex justify-between items-center">
                    <div className="flex items-center space-x-3">
                      <span className="inline-flex items-center px-2.5 py-0.5 rounded-full text-xs font-medium bg-gray-100 text-gray-800">
                        {pm.brand.toUpperCase()}
                      </span>
                      <span className="text-gray-900">•••• {pm.last4}</span>
                      <span className="text-gray-500 text-sm">
                        Exp: {pm.exp_month}/{pm.exp_year}
                      </span>
                    </div>
                    <div className="flex items-center space-x-4">
                      {pm.is_default ? (
                        <span className="inline-flex items-center px-2.5 py-0.5 rounded-full text-xs font-medium bg-green-100 text-green-800">
                          Default
                        </span>
                      ) : (
                        <Button 
                          onClick={() => handleSetDefault(pm)} 
                          disabled={isUpdating !== null}
                          variant="outline" 
                          size="sm"
                          className="text-sm text-indigo-600 hover:text-indigo-900 disabled:opacity-50"
                        >
                          {isUpdating === pm.id ? 'Updating...' : 'Make default'}
                        </Button>
                      )}
                      <Button 
                        onClick={() => handleDeleteCard(pm)}
                        disabled={isUpdating !== null || pm.is_default} 
                        variant="outline"
                        size="sm"
                        className="text-sm text-red-600 hover:text-red-900 disabled:opacity-50"
                        title={pm.is_default ? "Cannot delete default payment method" : "Delete payment method"}
                      >
                        {isUpdating === pm.id ? 'Deleting...' : 'Delete'}
                      </Button>
                    </div>
                  </li>
                ))}
              </ul>
            ) : !loading && !paymentMethodsError && (
              <p className="text-gray-600 py-4">No payment methods saved yet.</p>
            )}

            {!stripeKey && (
              <div className="bg-yellow-100 border-l-4 border-yellow-500 p-4">
                <p className="text-yellow-700">
                  Stripe isn't configured. Please set <code>VITE_STRIPE_PUBLIC_KEY</code> in your
                  <code>.env</code>.
                </p>
              </div>
            )}

            {stripeKey && (
              <>
                <Button
                  disabled={isCreating}
                  onClick={async () => {
                    setFetchError(null);
                    setIsCreating(true);
                    try {
                      const res = await fetch(
                        `${import.meta.env.VITE_SUPABASE_URL}/functions/v1/create-setup-session`, 
                        {
                          method: "POST",
                          headers: { 
                            "Content-Type": "application/json",
                            Authorization: `Bearer ${(await supabase.auth.getSession()).data.session?.access_token}`,
                          }
                        }
                      );
                      const { url } = await res.json();
                      window.location.href = url;
                    } catch (err: any) {
                      setFetchError(err.message);
                    } finally {
                      setIsCreating(false);
                    }
                  }}
                  className="inline-flex justify-center items-center px-4 py-2 border border-transparent text-sm font-medium rounded-md shadow-sm text-white bg-indigo-600 hover:bg-indigo-700 focus:outline-none focus:ring-2 focus:ring-offset-2 focus:ring-indigo-500 disabled:opacity-50"
                >
                  {isCreating ? "Redirecting…" : "Add a new card"}
                </Button>
                {fetchError && <p className="text-red-600 mt-2">{fetchError}</p>}
              </>
            )}

            <div className="mt-6 p-4 bg-blue-50 rounded-lg">
              <h3 className="text-sm font-medium text-blue-900 mb-2">Enhanced Security</h3>
              <p className="text-sm text-blue-700">
                All payment method changes are now synchronized with Stripe for enhanced security. 
                Setting a payment method as default will update your Stripe customer profile, 
                and deleting a payment method will remove it from both our system and Stripe.
              </p>
            </div>

            <Link
              to="/dashboard"
              className="inline-block text-indigo-600 hover:underline mt-4"
            >
              ← Back to Dashboard
            </Link>
          </div>
        </div>
      </div>
    </div>
  );
}

export default function Wallet() {
  return (
    <AuthGuard>
      <WalletPage />
    </AuthGuard>
  );
}<|MERGE_RESOLUTION|>--- conflicted
+++ resolved
@@ -12,9 +12,7 @@
 
 function WalletPage() {
   const stripeKey = import.meta.env.VITE_STRIPE_PUBLIC_KEY;
-<<<<<<< HEAD
-  const { paymentMethods, error: paymentMethodsError, loading, refetch } = usePaymentMethods();
-=======
+
   const {
     paymentMethods,
     error: paymentMethodsError,
@@ -23,7 +21,7 @@
   } = usePaymentMethods();
   const { user } = useCurrentUser();
 
->>>>>>> 5028fcec
+ main
   const [isCreating, setIsCreating] = useState(false);
   const [isUpdating, setIsUpdating] = useState<string | null>(null);
   const [fetchError, setFetchError] = useState<string | null>(null);
