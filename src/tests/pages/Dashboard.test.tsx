--- conflicted
+++ resolved
@@ -53,12 +53,7 @@
     ...actual,
     Navigate: vi.fn(({ to }) => <div data-testid="navigate-mock">{`Redirecting to ${to}`}</div>),
     useNavigate: () => mockNavigateFn,
-<<<<<<< HEAD
-// Import mocks to get references AFTER vi.mock calls
-import { supabase } from '@/integrations/supabase/client';
-import TripHistory from '@/components/dashboard/TripHistory'; // Default import
-import { toast as uiToast } from '@/components/ui/use-toast'; // Named import
-=======
+
   };
 });
 
@@ -107,7 +102,7 @@
   };
 });
 
->>>>>>> fde497e9
+
 
 // --- Test Data ---
 const mockUser = { id: 'user-123', email: 'test@example.com' };
@@ -197,14 +192,11 @@
     renderDashboardWithRouter();
     await waitFor(() => expect(screen.getByText(`Hello, ${mockUser.email}`)).toBeInTheDocument());
 
-<<<<<<< HEAD
-    const user = userEvent.setup();
-=======
+
     setActiveTabForMock('tripHistory');
     renderDashboardWithRouter(); // Re-render to apply the new activeTabForMock
 
 
->>>>>>> fde497e9
     const tripHistoryTabTrigger = screen.getByRole('tab', { name: /Trip History/i });
     await user.click(tripHistoryTabTrigger);
 
