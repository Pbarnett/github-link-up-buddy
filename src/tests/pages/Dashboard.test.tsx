--- conflicted
+++ resolved
@@ -29,11 +29,10 @@
       onAuthStateChange: vi.fn(),
       signOut: vi.fn(),
     },
-<<<<<<< HEAD
-=======
 
 
->>>>>>> 7394aa06
+
+
     from: mockSupabaseFrom,
     channel: mockSupabaseChannel,
     removeChannel: mockSupabaseRemoveChannel,
