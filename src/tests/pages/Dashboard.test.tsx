--- conflicted
+++ resolved
@@ -29,11 +29,10 @@
       onAuthStateChange: vi.fn(),
       signOut: vi.fn(),
     },
-<<<<<<< HEAD
-=======
 
 
->>>>>>> 4a5cf098
+
+
     from: mockSupabaseFrom,
     channel: mockSupabaseChannel,
     removeChannel: mockSupabaseRemoveChannel,
