--- conflicted
+++ resolved
@@ -62,15 +62,6 @@
   };
 });
 
-<<<<<<< HEAD
-// src/tests/pages/Dashboard.test.tsx
-import { render, screen, waitFor, fireEvent } from '@testing-library/react';
-import userEvent from '@testing-library/user-event';
-import { vi, describe, it, expect, beforeEach, type MockedFunction } from 'vitest';
-import Dashboard from '@/pages/Dashboard';
-import { MemoryRouter, Route, Routes } from 'react-router-dom';
-=======
->>>>>>> c55402a7
 
 // Import mocks to get references AFTER vi.mock calls
 import { supabase } from '@/integrations/supabase/client';
