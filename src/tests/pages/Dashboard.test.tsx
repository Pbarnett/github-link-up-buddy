--- conflicted
+++ resolved
@@ -1,12 +1,8 @@
-<<<<<<< HEAD
-
-// src/tests/pages/Dashboard.test.tsx
-import { render, screen, waitFor, fireEvent } from '@testing-library/react';
-=======
+
 /// <reference types="vitest/globals" />
 // React import might no longer be needed if complex mock is removed
 import { render, screen, waitFor } from '@testing-library/react';
->>>>>>> 440dbcf4
+
 import userEvent from '@testing-library/user-event';
 import { vi, describe, it, expect, beforeEach, type MockedFunction } from 'vitest';
 import Dashboard from '@/pages/Dashboard';
@@ -94,9 +90,7 @@
 // --- Test Suite ---
 describe('Dashboard Page', () => {
   beforeEach(() => {
-<<<<<<< HEAD
-    vi.clearAllMocks();
-=======
+
     mockedSupabaseAuthUser.mockClear();
     mockedSupabaseFrom.mockClear();
     mockedTripHistory.mockClear();
@@ -108,7 +102,7 @@
     mockedSupabaseFrom.mockImplementation((tableName: string) => {
       const mockUpdateInstance = vi.fn().mockReturnThis();
       const mockEqForUpdate = vi.fn().mockResolvedValue({ error: null });
->>>>>>> 440dbcf4
+
 
     // Default: Authenticated user
     mockSupabaseAuthUser.mockResolvedValue({ data: { user: mockUser }, error: null });
@@ -172,20 +166,16 @@
     renderDashboardWithRouter();
     await waitFor(() => expect(screen.getByText(`Hello, ${mockUser.email}`)).toBeInTheDocument());
 
-<<<<<<< HEAD
-    const tripHistoryTabTrigger = screen.getByRole('tab', { name: /Trip History/i });
-    fireEvent.click(tripHistoryTabTrigger);
-=======
+
 
     setActiveTabForMock('tripHistory');
     renderDashboardWithRouter(); // Re-render to apply the new activeTabForMock
->>>>>>> 440dbcf4
+
 
     await waitFor(() => expect(screen.getByTestId('trip-history-mock')).toBeInTheDocument());
     expect(mockTripHistoryComponent).toHaveBeenCalledWith({ userId: mockUser.id }, expect.anything());
 
-<<<<<<< HEAD
-=======
+
     const tripHistoryTabTrigger = screen.getByRole('tab', { name: /Trip History/i });
     await user.click(tripHistoryTabTrigger);
 
@@ -200,7 +190,7 @@
       expect(screen.getByTestId('trip-history-mock')).toBeInTheDocument();
     });
 
->>>>>>> 440dbcf4
+
     expect(screen.queryByText(/TestAir TA101/i)).not.toBeInTheDocument();
     expect(screen.getByRole('tab', { name: /Trip History/i, selected: true })).toBeInTheDocument();
   });
@@ -209,14 +199,6 @@
     renderDashboardWithRouter();
     await waitFor(() => expect(screen.getByText(`Hello, ${mockUser.email}`)).toBeInTheDocument());
 
-<<<<<<< HEAD
-    const tripHistoryTabTrigger = screen.getByRole('tab', { name: /Trip History/i });
-    fireEvent.click(tripHistoryTabTrigger);
-    await waitFor(() => expect(screen.getByTestId('trip-history-mock')).toBeInTheDocument());
-
-    const currentRequestsTabTrigger = screen.getByRole('tab', { name: /Current Booking Requests/i });
-    fireEvent.click(currentRequestsTabTrigger);
-=======
     const user = userEvent.setup();
     const tripHistoryTabTrigger = screen.getByRole('tab', { name: /Trip History/i });
     await user.click(tripHistoryTabTrigger);
@@ -224,7 +206,7 @@
 
     const currentRequestsTabTrigger = screen.getByRole('tab', { name: /Current Booking Requests/i });
     await user.click(currentRequestsTabTrigger);
->>>>>>> 440dbcf4
+
 
     await waitFor(() => expect(screen.getByText(/TestAir TA101/i)).toBeInTheDocument());
     expect(screen.queryByTestId('trip-history-mock')).not.toBeInTheDocument();
