--- conflicted
+++ resolved
@@ -29,11 +29,10 @@
       onAuthStateChange: vi.fn(),
       signOut: vi.fn(),
     },
-<<<<<<< HEAD
-=======
 
 
->>>>>>> 9e817346
+
+
     from: mockSupabaseFrom,
     channel: mockSupabaseChannel,
     removeChannel: mockSupabaseRemoveChannel,
