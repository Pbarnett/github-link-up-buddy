/// <reference types="vitest/globals" />
import React from 'react'; // Needed for React.Children, React.isValidElement, React.cloneElement
import { render, screen, waitFor } from '@testing-library/react';
import userEvent from '@testing-library/user-event';
import { vi, describe, it, expect, beforeEach, type MockedFunction } from 'vitest';
import Dashboard from '@/pages/Dashboard';
import { MemoryRouter, Route, Routes } from 'react-router-dom';

<<<<<<< HEAD
// --- Mock Dependencies ---

// Mock Supabase client
const mockSupabaseAuthUser = vi.fn();
const mockSupabaseAuthOnAuthStateChange = vi.fn(() => ({
  data: { subscription: { unsubscribe: vi.fn() } },
}));
const mockSupabaseFrom = vi.fn();
const mockSupabaseChannelOn = vi.fn().mockReturnThis();
const mockSupabaseChannelSubscribe = vi.fn(() => ({ unsubscribe: vi.fn() }));
const mockSupabaseChannel = vi.fn(() => ({
  on: mockSupabaseChannelOn,
  subscribe: mockSupabaseChannelSubscribe,
}));
const mockSupabaseRemoveChannel = vi.fn();
const mockSupabaseUpdate = vi.fn().mockReturnThis(); // For retryBookingRequest

vi.mock('@/integrations/supabase/client', () => ({
  supabase: {
    auth: {
      getUser: mockSupabaseAuthUser,
      onAuthStateChange: mockSupabaseAuthOnAuthStateChange,
      signOut: vi.fn(),
    },
    from: mockSupabaseFrom,
    channel: mockSupabaseChannel,
    removeChannel: mockSupabaseRemoveChannel,
  },
}));

// Mock TripHistory component
const mockTripHistoryComponent = vi.fn(() => <div data-testid="trip-history-mock">Trip History Mock Content</div>);
=======
// Controllable mock state for Tabs - MUST BE BEFORE vi.mock for tabs
const { activeTabForMock, setActiveTabForMock } = vi.hoisted(() => {
  let currentTab = 'currentRequests'; // Default value
  return {
    activeTabForMock: () => currentTab,
    setActiveTabForMock: (tabValue: string) => { currentTab = tabValue; },
  };
});

// --- Mock Dependencies ---
vi.mock('@/integrations/supabase/client', () => {
  const mockAuthUser = vi.fn();
  const mockAuthOnAuthStateChange = vi.fn(() => ({
    data: { subscription: { unsubscribe: vi.fn() } },
  }));
  const mockFrom = vi.fn();
  const mockChannelOn = vi.fn().mockReturnThis();
  const mockChannelSubscribe = vi.fn(() => ({ unsubscribe: vi.fn() }));
  const mockChannel = vi.fn(() => ({
    on: mockChannelOn,
    subscribe: mockChannelSubscribe,
  }));
  const mockRemoveChannel = vi.fn();

  return {
    supabase: {
      auth: {
        getUser: mockAuthUser,
        onAuthStateChange: mockAuthOnAuthStateChange,
        signOut: vi.fn(),
      },
      from: mockFrom,
      channel: mockChannel,
      removeChannel: mockRemoveChannel,
    },
  };
});

>>>>>>> b2f848b9
vi.mock('@/components/dashboard/TripHistory', () => ({
  default: mockTripHistoryComponent,
}));

<<<<<<< HEAD
// Mock useToast
const mockToast = vi.fn();
vi.mock('@/components/ui/use-toast', () => ({
  toast: mockToast,
}));

// Mock react-router-dom's Navigate component for unauthenticated test
// Also mock useNavigate as it might be used by sub-components or if Dashboard itself uses it.
=======
vi.mock('@/components/ui/use-toast', () => ({
  toast: vi.fn(), // Assuming useToast is not directly used, but toast is. Adjust if useToast hook is primary.
}));

// react-router-dom mock
>>>>>>> b2f848b9
const mockNavigateFn = vi.fn();
vi.mock('react-router-dom', async () => {
  const actual = await vi.importActual('react-router-dom');
  return {
    ...actual,
    Navigate: vi.fn(({ to }) => <div data-testid="navigate-mock">{`Redirecting to ${to}`}</div>),
    useNavigate: () => mockNavigateFn,
  };
});

vi.mock('@/components/ui/tabs', async () => {
  const actualTabs = await vi.importActual('@/components/ui/tabs');
  const ReactActual = await vi.importActual('react');

  const MockTabs = ({ children, defaultValue, value, onValueChange }: any) => {
    const currentTab = value !== undefined ? value : activeTabForMock();

    const list: React.ReactNode[] = [];
    const contents: React.ReactNode[] = [];

    ReactActual.Children.forEach(children, (child: React.ReactNode) => {
      if (ReactActual.isValidElement(child)) {
        if (child.type === (actualTabs as any).TabsList) {
          list.push(ReactActual.cloneElement(child as React.ReactElement, {
            children: ReactActual.Children.map(child.props.children, (trigger: any) => {
              if (ReactActual.isValidElement(trigger) && trigger.type === (actualTabs as any).TabsTrigger) {
                return ReactActual.cloneElement(trigger, {
                  'aria-selected': trigger.props.value === currentTab,
                  'data-state': trigger.props.value === currentTab ? 'active' : 'inactive',
                  onClick: () => {
                    setActiveTabForMock(trigger.props.value);
                    if (onValueChange) onValueChange(trigger.props.value);
                  }
                });
              }
              return trigger;
            })
          }));
        } else if (child.type === (actualTabs as any).TabsContent) {
          if (child.props.value === currentTab) {
            contents.push(child);
          }
        } else {
          contents.push(child);
        }
      }
    });
    return ReactActual.createElement('div', {}, ...list, ...contents);
  };
  return {
    ...actualTabs,
    Tabs: MockTabs,
  };
});


// --- Test Data ---
const mockUser = { id: 'user-123', email: 'test@example.com' };
const mockBookingRequestsData = [
  { id: 'br1', status: 'done', created_at: new Date().toISOString(), offer_data: { airline: 'TestAir', flight_number: 'TA101' }, attempts: 0, error_message: null },
  { id: 'br2', status: 'failed', created_at: new Date().toISOString(), offer_data: { airline: 'FlyHigh', flight_number: 'FH202' }, attempts: 1, error_message: 'Booking failed' },
];
const mockTripRequestsData = [
  { id: 'tr1', destination_airport: 'JFK', earliest_departure: '2024-10-01T00:00:00Z', latest_departure: '2024-10-05T00:00:00Z', budget: 500, created_at: new Date().toISOString() },
];

// --- Test Suite ---
describe('Dashboard Page', () => {
<<<<<<< HEAD
  beforeEach(() => {
    vi.clearAllMocks();

    // Default: Authenticated user
    mockSupabaseAuthUser.mockResolvedValue({ data: { user: mockUser }, error: null });

    // Mock Supabase 'from' chained calls more robustly
    mockSupabaseFrom.mockImplementation((tableName: string) => {
=======
  const mockedSupabaseAuthUser = supabase.auth.getUser as MockedFunction<typeof supabase.auth.getUser>;
  const mockedSupabaseFrom = supabase.from as MockedFunction<typeof supabase.from>;
  const mockedTripHistory = TripHistory as MockedFunction<typeof TripHistory>;
  const mockedUiToast = uiToast as MockedFunction<typeof uiToast>;

  beforeEach(() => {
    mockedSupabaseAuthUser.mockClear();
    mockedSupabaseFrom.mockClear();
    mockedTripHistory.mockClear();
    mockedUiToast.mockClear();
    mockNavigateFn.mockClear();
    setActiveTabForMock('currentRequests'); // Reset to default for each test

    mockedSupabaseAuthUser.mockResolvedValue({ data: { user: mockUser }, error: null } as any);
    mockedSupabaseFrom.mockImplementation((tableName: string) => {
      const mockUpdateInstance = vi.fn().mockReturnThis();
      const mockEqForUpdate = vi.fn().mockResolvedValue({ error: null });
      (mockUpdateInstance as any).eq = mockEqForUpdate;
>>>>>>> b2f848b9
      const chain = {
        select: vi.fn().mockReturnThis(),
        eq: vi.fn().mockReturnThis(),
        order: vi.fn().mockReturnThis(),
        limit: vi.fn().mockReturnThis(),
        update: mockSupabaseUpdate, // Specific mock for update
        single: vi.fn(), // For single record fetches if any
      };
      if (tableName === 'booking_requests') {
        (chain.order as MockedFunction<any>).mockResolvedValue({ data: mockBookingRequestsData, error: null });
      } else if (tableName === 'trip_requests') {
        (chain.limit as MockedFunction<any>).mockResolvedValue({ data: mockTripRequestsData, error: null });
      } else {
        // Default for other tables or unspecific calls in order() context
        (chain.order as MockedFunction<any>).mockResolvedValue({ data: [], error: null });
        (chain.limit as MockedFunction<any>).mockResolvedValue({ data: [], error: null });
      }
      // Mock the update chain to resolve successfully by default
      const mockEq = vi.fn().mockResolvedValue({ error: null });
      (mockSupabaseUpdate as any).eq = mockEq;

      return chain;
    });
  });

  const renderDashboardWithRouter = (initialEntries = ['/dashboard']) => {
    return render(
      <MemoryRouter initialEntries={initialEntries}>
        <Routes>
          <Route path="/dashboard" element={<Dashboard />} />
          <Route path="/login" element={<div>Login Page Mock</div>} />
        </Routes>
      </MemoryRouter>
    );
  };

  it('1. Renders loading state initially', async () => {
<<<<<<< HEAD
    mockSupabaseAuthUser.mockImplementationOnce(() => new Promise(() => {})); // Simulate pending promise
=======
    mockedSupabaseAuthUser.mockImplementationOnce(() => new Promise(() => {}));
>>>>>>> b2f848b9
    renderDashboardWithRouter();
    expect(screen.getByText(/Loading.../i)).toBeInTheDocument();
  });

  it('2. Renders "Current Booking Requests" tab by default when authenticated', async () => {
    renderDashboardWithRouter();
    await waitFor(() => expect(screen.getByText(`Hello, ${mockUser.email}`)).toBeInTheDocument());
    expect(screen.getByRole('tab', { name: /Current Booking Requests/i })).toHaveAttribute('aria-selected', 'true');
    expect(screen.getByText(/TestAir TA101/i)).toBeInTheDocument();
    expect(screen.getByText(/FlyHigh FH202/i)).toBeInTheDocument();
    expect(screen.queryByTestId('trip-history-mock')).not.toBeInTheDocument();
  });

  it('3. Switches to "Trip History" tab, renders TripHistory component with userId', async () => {
    renderDashboardWithRouter(); // Initial render with 'currentRequests'
    await waitFor(() => expect(screen.getByText(`Hello, ${mockUser.email}`)).toBeInTheDocument());

<<<<<<< HEAD
    const tripHistoryTabTrigger = screen.getByRole('tab', { name: /Trip History/i });
    fireEvent.click(tripHistoryTabTrigger);

    await waitFor(() => expect(screen.getByTestId('trip-history-mock')).toBeInTheDocument());
    expect(mockTripHistoryComponent).toHaveBeenCalledWith({ userId: mockUser.id }, expect.anything());
=======
    setActiveTabForMock('tripHistory');
    renderDashboardWithRouter(); // Re-render to apply the new activeTabForMock
>>>>>>> b2f848b9

    const tripHistoryTabTrigger = screen.getByRole('tab', { name: /Trip History/i });
    await waitFor(() => {
      expect(tripHistoryTabTrigger).toHaveAttribute('aria-selected', 'true');
      expect(mockedTripHistory).toHaveBeenCalledWith({ userId: mockUser.id }, expect.anything());
      expect(screen.getByTestId('trip-history-mock')).toBeInTheDocument();
    });
    expect(screen.queryByText(/TestAir TA101/i)).not.toBeInTheDocument();
    expect(screen.getByRole('tab', { name: /Trip History/i })).toHaveAttribute('aria-selected', 'true');
  });

  it('4. Switches back to "Current Booking Requests" tab', async () => {
    // Initial render (defaults to currentRequests via beforeEach)
    renderDashboardWithRouter();
    await waitFor(() => expect(screen.getByText(`Hello, ${mockUser.email}`)).toBeInTheDocument());

    // 1. Set to tripHistory, re-render, and check
    setActiveTabForMock('tripHistory');
    renderDashboardWithRouter();
    const tripHistoryTabTrigger = screen.getByRole('tab', { name: /Trip History/i });
    await waitFor(() => {
        expect(tripHistoryTabTrigger).toHaveAttribute('aria-selected', 'true');
        expect(screen.getByTestId('trip-history-mock')).toBeInTheDocument();
    });

    // 2. Set back to currentRequests, re-render, and check
    setActiveTabForMock('currentRequests');
    renderDashboardWithRouter();
    const currentRequestsTabTrigger = screen.getByRole('tab', { name: /Current Booking Requests/i });
    await waitFor(() => {
        expect(currentRequestsTabTrigger).toHaveAttribute('aria-selected', 'true');
        expect(screen.getByText(/TestAir TA101/i)).toBeInTheDocument();
    });
    expect(screen.queryByTestId('trip-history-mock')).not.toBeInTheDocument();
  });

  it('5. Handles unauthenticated state (simulates redirect to /login)', async () => {
    mockSupabaseAuthUser.mockResolvedValue({ data: { user: null }, error: null });
    renderDashboardWithRouter();
    await waitFor(() => {
      expect(screen.getByTestId('navigate-mock')).toHaveTextContent('Redirecting to /login');
    });
    expect(screen.queryByText(`Hello, ${mockUser.email}`)).not.toBeInTheDocument();
  });
});<|MERGE_RESOLUTION|>--- conflicted
+++ resolved
@@ -6,40 +6,6 @@
 import Dashboard from '@/pages/Dashboard';
 import { MemoryRouter, Route, Routes } from 'react-router-dom';
 
-<<<<<<< HEAD
-// --- Mock Dependencies ---
-
-// Mock Supabase client
-const mockSupabaseAuthUser = vi.fn();
-const mockSupabaseAuthOnAuthStateChange = vi.fn(() => ({
-  data: { subscription: { unsubscribe: vi.fn() } },
-}));
-const mockSupabaseFrom = vi.fn();
-const mockSupabaseChannelOn = vi.fn().mockReturnThis();
-const mockSupabaseChannelSubscribe = vi.fn(() => ({ unsubscribe: vi.fn() }));
-const mockSupabaseChannel = vi.fn(() => ({
-  on: mockSupabaseChannelOn,
-  subscribe: mockSupabaseChannelSubscribe,
-}));
-const mockSupabaseRemoveChannel = vi.fn();
-const mockSupabaseUpdate = vi.fn().mockReturnThis(); // For retryBookingRequest
-
-vi.mock('@/integrations/supabase/client', () => ({
-  supabase: {
-    auth: {
-      getUser: mockSupabaseAuthUser,
-      onAuthStateChange: mockSupabaseAuthOnAuthStateChange,
-      signOut: vi.fn(),
-    },
-    from: mockSupabaseFrom,
-    channel: mockSupabaseChannel,
-    removeChannel: mockSupabaseRemoveChannel,
-  },
-}));
-
-// Mock TripHistory component
-const mockTripHistoryComponent = vi.fn(() => <div data-testid="trip-history-mock">Trip History Mock Content</div>);
-=======
 // Controllable mock state for Tabs - MUST BE BEFORE vi.mock for tabs
 const { activeTabForMock, setActiveTabForMock } = vi.hoisted(() => {
   let currentTab = 'currentRequests'; // Default value
@@ -78,27 +44,17 @@
   };
 });
 
->>>>>>> b2f848b9
+
 vi.mock('@/components/dashboard/TripHistory', () => ({
   default: mockTripHistoryComponent,
 }));
 
-<<<<<<< HEAD
-// Mock useToast
-const mockToast = vi.fn();
-vi.mock('@/components/ui/use-toast', () => ({
-  toast: mockToast,
-}));
-
-// Mock react-router-dom's Navigate component for unauthenticated test
-// Also mock useNavigate as it might be used by sub-components or if Dashboard itself uses it.
-=======
+
 vi.mock('@/components/ui/use-toast', () => ({
   toast: vi.fn(), // Assuming useToast is not directly used, but toast is. Adjust if useToast hook is primary.
 }));
 
 // react-router-dom mock
->>>>>>> b2f848b9
 const mockNavigateFn = vi.fn();
 vi.mock('react-router-dom', async () => {
   const actual = await vi.importActual('react-router-dom');
@@ -167,16 +123,7 @@
 
 // --- Test Suite ---
 describe('Dashboard Page', () => {
-<<<<<<< HEAD
-  beforeEach(() => {
-    vi.clearAllMocks();
-
-    // Default: Authenticated user
-    mockSupabaseAuthUser.mockResolvedValue({ data: { user: mockUser }, error: null });
-
-    // Mock Supabase 'from' chained calls more robustly
-    mockSupabaseFrom.mockImplementation((tableName: string) => {
-=======
+
   const mockedSupabaseAuthUser = supabase.auth.getUser as MockedFunction<typeof supabase.auth.getUser>;
   const mockedSupabaseFrom = supabase.from as MockedFunction<typeof supabase.from>;
   const mockedTripHistory = TripHistory as MockedFunction<typeof TripHistory>;
@@ -194,8 +141,7 @@
     mockedSupabaseFrom.mockImplementation((tableName: string) => {
       const mockUpdateInstance = vi.fn().mockReturnThis();
       const mockEqForUpdate = vi.fn().mockResolvedValue({ error: null });
-      (mockUpdateInstance as any).eq = mockEqForUpdate;
->>>>>>> b2f848b9
+
       const chain = {
         select: vi.fn().mockReturnThis(),
         eq: vi.fn().mockReturnThis(),
@@ -233,11 +179,9 @@
   };
 
   it('1. Renders loading state initially', async () => {
-<<<<<<< HEAD
-    mockSupabaseAuthUser.mockImplementationOnce(() => new Promise(() => {})); // Simulate pending promise
-=======
+
     mockedSupabaseAuthUser.mockImplementationOnce(() => new Promise(() => {}));
->>>>>>> b2f848b9
+
     renderDashboardWithRouter();
     expect(screen.getByText(/Loading.../i)).toBeInTheDocument();
   });
@@ -255,16 +199,9 @@
     renderDashboardWithRouter(); // Initial render with 'currentRequests'
     await waitFor(() => expect(screen.getByText(`Hello, ${mockUser.email}`)).toBeInTheDocument());
 
-<<<<<<< HEAD
-    const tripHistoryTabTrigger = screen.getByRole('tab', { name: /Trip History/i });
-    fireEvent.click(tripHistoryTabTrigger);
-
-    await waitFor(() => expect(screen.getByTestId('trip-history-mock')).toBeInTheDocument());
-    expect(mockTripHistoryComponent).toHaveBeenCalledWith({ userId: mockUser.id }, expect.anything());
-=======
     setActiveTabForMock('tripHistory');
     renderDashboardWithRouter(); // Re-render to apply the new activeTabForMock
->>>>>>> b2f848b9
+
 
     const tripHistoryTabTrigger = screen.getByRole('tab', { name: /Trip History/i });
     await waitFor(() => {
