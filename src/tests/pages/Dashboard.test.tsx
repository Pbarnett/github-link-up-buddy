--- conflicted
+++ resolved
@@ -31,19 +31,12 @@
       onAuthStateChange: vi.fn(),
       signOut: vi.fn(),
     },
-<<<<<<< HEAD
-    from: vi.fn(),
-    channel: vi.fn(() => ({
-      on: vi.fn(),
-      subscribe: vi.fn(),
-    })),
-    removeChannel: vi.fn(),
-=======
+
 
     from: mockSupabaseFrom,
     channel: mockSupabaseChannel,
     removeChannel: mockSupabaseRemoveChannel,
->>>>>>> 3d6e1c1f
+
   },
 }));
 
