--- conflicted
+++ resolved
@@ -130,21 +130,7 @@
     let capturedCallback: Function | null = null;
 
     vi.mocked(supabaseClient.from).mockImplementation((tableName: string) => {
-<<<<<<< HEAD
-      if (tableName === 'flight_offers') { // For initial offer fetch to get trip_request_id
-        return {
-          select: vi.fn().mockReturnThis(),
-          eq: vi.fn().mockReturnThis(),
-          single: vi.fn().mockResolvedValueOnce({ data: { trip_request_id: 'test-trip-3' }, error: null }),
-        } as any;
-      }
-      if (tableName === 'trip_requests') { // For fetching auto_book_enabled status
-        return {
-          select: vi.fn().mockReturnThis(),
-          eq: vi.fn().mockReturnThis(),
-          single: vi.fn().mockResolvedValueOnce({ data: { id: 'test-trip-3', auto_book_enabled: true }, error: null }),
-        } as any;
-=======
+
       const mockEq = vi.fn();
       const baseReturn = { select: vi.fn().mockReturnThis(), eq: mockEq };
 
@@ -177,7 +163,7 @@
         });
       } else {
         mockEq.mockReturnValue({ single: vi.fn().mockResolvedValue({ data: {}, error: null }) });
->>>>>>> 9c140785
+
       }
       if (tableName === 'booking_requests') { // For fetchBookingRequest by sessionId
         return {
