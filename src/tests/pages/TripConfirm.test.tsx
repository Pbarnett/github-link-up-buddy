import React from 'react';
import { render, screen, waitFor, act } from '@testing-library/react';
import { MemoryRouter, Route, Routes } from 'react-router-dom';
import { vi, describe, it, expect, beforeEach, type MockedFunction } from 'vitest';
import TripConfirm from '@/pages/TripConfirm';
// import { useSupabase } from '../../hooks/useSupabase'; // Removed
import { supabase as supabaseClient } from '@/integrations/supabase/client'; // Import the actual client
import { useToast } from '@/components/ui/use-toast';

// Mock Supabase client and other hooks
vi.mock('@/integrations/supabase/client', () => ({
  supabase: {
    from: vi.fn(),
    auth: {
      getUser: vi.fn().mockResolvedValue({ data: { user: { id: 'user-test-123' } }, error: null }),
    },
    channel: vi.fn().mockReturnValue({
      on: vi.fn().mockReturnThis(),
      subscribe: vi.fn().mockResolvedValue('SUBSCRIBED'), // Ensure subscribe returns a promise
      unsubscribe: vi.fn()
    }),
    functions: { // Mock functions if TripConfirm uses it (it does for process-booking)
      invoke: vi.fn().mockResolvedValue({ data: {}, error: null }),
    }
  }
}));

// Toast mock is now handled globally in setupTests.ts
const mockToast = vi.fn();
vi.mock('@/hooks/useCurrentUser', () => ({
  useCurrentUser: vi.fn(() => ({
    userId: 'test-user-123',
    user: { id: 'test-user-123', email: 'test@example.com' },
    isLoading: false,
  })),
}));


describe('TripConfirm Page', () => {
  beforeEach(async () => {
    // Reset mocks before each test
    vi.mocked(supabaseClient.from).mockClear();
    vi.mocked(supabaseClient.auth.getUser).mockClear();
    vi.mocked(supabaseClient.channel).mockClear();
    vi.mocked(supabaseClient.functions.invoke).mockClear();
    // If channel().on() etc. need reset, they can be done via re-mocking supabaseClient.channel
    // (useToast as MockedFunction<any>).mockReset(); // Removed as new mock handles reset via vi.clearAllMocks()
    mockToast.mockClear(); // Clear the global mockToast spy
    // Get fresh reference to the mocked toast function
    const { toast } = await import('@/components/ui/use-toast');
    vi.mocked(toast).mockClear();
    // vi.mocked(useCurrentUser) can be reset here if more granular control is needed per test
  });

  // --- Tests for Auto-Book Banner and Book Now Button ---

  it('should display auto-booking banner if trip_requests.auto_book_enabled is true', async () => {
    vi.mocked(supabaseClient.from).mockImplementation((tableName: string) => {
      const mockEq = vi.fn();
      const baseReturn = { select: vi.fn().mockReturnThis(), eq: mockEq };

      if (tableName === 'flight_offers') {
        mockEq.mockImplementation((columnName, value) => {
          if (columnName === 'id' && value === 'offer-for-auto-book') {
            return { single: vi.fn().mockResolvedValueOnce({ data: { trip_request_id: 'trip-req-auto' }, error: null }) };
          }
          return { single: vi.fn().mockResolvedValueOnce({ data: null, error: { message: 'Flight offer not found by id' } }) };
        });
      } else if (tableName === 'trip_requests') {
        mockEq.mockImplementation((columnName, value) => {
          if (columnName === 'id' && value === 'trip-req-auto') {
            return { single: vi.fn().mockResolvedValueOnce({ data: { id: 'trip-req-auto', auto_book_enabled: true, name: 'Test Trip AutoBook' }, error: null }) };
          }
          return { single: vi.fn().mockResolvedValueOnce({ data: null, error: { message: 'Trip request not found by id' } }) };
        });
      } else {
        mockEq.mockReturnValue({ single: vi.fn().mockResolvedValue({ data: {}, error: null }) });
      }
      return baseReturn as any;
    });
    // (useToast as MockedFunction<any>).mockReturnValue({ toast: vi.fn() }); // Removed, global mock is used

    render(
<<<<<<< HEAD
      <MemoryRouter initialEntries={['/trip/confirm?id=test-offer-id-1&tripRequestId=test-trip-1']}>
=======
      <MemoryRouter initialEntries={['/trip/confirm?id=offer-for-auto-book&airline=AA&flight_number=123&price=500&departure_date=2024-01-01&departure_time=10:00&return_date=2024-01-05&return_time=12:00&duration=PT2H']}>
>>>>>>> 3d6e1c1f
        <Routes>
          <Route path="/trip/confirm" element={<TripConfirm />} />
        </Routes>
      </MemoryRouter>
    );

    await waitFor(() => {
      expect(screen.getByText(/auto‐booking is enabled and in progress/i)).toBeInTheDocument();
    });
    expect(screen.queryByRole('button', { name: /book now/i })).not.toBeInTheDocument();
  });

  it('should display "Book Now" button if trip_requests.auto_book_enabled is false', async () => {
    vi.mocked(supabaseClient.from).mockImplementation((tableName: string) => {
      const mockEq = vi.fn();
      const baseReturn = { select: vi.fn().mockReturnThis(), eq: mockEq };

      if (tableName === 'flight_offers') {
        mockEq.mockImplementation((columnName, value) => {
          if (columnName === 'id' && value === 'offer-for-manual-book') {
            return { single: vi.fn().mockResolvedValueOnce({ data: { trip_request_id: 'trip-req-manual' }, error: null }) };
          }
          return { single: vi.fn().mockResolvedValueOnce({ data: null, error: { message: 'Flight offer not found by id' } }) };
        });
      } else if (tableName === 'trip_requests') {
        mockEq.mockImplementation((columnName, value) => {
          if (columnName === 'id' && value === 'trip-req-manual') {
            return { single: vi.fn().mockResolvedValueOnce({ data: { id: 'trip-req-manual', auto_book_enabled: false, name: 'Test Trip Manual' }, error: null }) };
          }
          return { single: vi.fn().mockResolvedValueOnce({ data: null, error: { message: 'Trip request not found by id' } }) };
        });
      } else {
        mockEq.mockReturnValue({ single: vi.fn().mockResolvedValue({ data: {}, error: null }) });
      }
      return baseReturn as any;
    });
    // (useToast as MockedFunction<any>).mockReturnValue({ toast: vi.fn() }); // Removed, global mock is used

    render(
<<<<<<< HEAD
      <MemoryRouter initialEntries={['/trip/confirm?id=test-offer-id-2&tripRequestId=test-trip-2']}>
=======
      <MemoryRouter initialEntries={['/trip/confirm?id=offer-for-manual-book&airline=BB&flight_number=456&price=600&departure_date=2024-02-01&departure_time=11:00&return_date=2024-02-05&return_time=13:00&duration=PT3H']}>
>>>>>>> 3d6e1c1f
        <Routes>
          <Route path="/trip/confirm" element={<TripConfirm />} />
        </Routes>
      </MemoryRouter>
    );

    await waitFor(() => {
      expect(screen.queryByText(/auto‐booking is enabled and in progress/i)).not.toBeInTheDocument();
      // More specific check for "Book Now" section would be ideal after manual JSX merge
    });
  });

  it('should call Sonner toast on "booking_succeeded" notification', async () => {
    // const mockToast = vi.fn(); // Removed, global mockToast is used
    // const mockToastFn = vi.fn(); // Removed, global mockToast is used
    let capturedCallback: Function | null = null;

    vi.mocked(supabaseClient.from).mockImplementation((tableName: string) => {

      if (tableName === 'flight_offers') { // For initial offer fetch to get trip_request_id
        return {
          select: vi.fn().mockReturnThis(),
          eq: vi.fn().mockReturnThis(),
          single: vi.fn().mockResolvedValueOnce({ data: { trip_request_id: 'test-trip-3' }, error: null }),
        } as any;
      }
      if (tableName === 'trip_requests') { // For fetching auto_book_enabled status
        return {
          select: vi.fn().mockReturnThis(),
          eq: vi.fn().mockReturnThis(),
          single: vi.fn().mockResolvedValueOnce({ data: { id: 'test-trip-3', auto_book_enabled: true }, error: null }),
        } as any;

      }
      return baseReturn as any;
    });


    const channelOnMock = vi.fn((_event: any, _filter: any, callback: any) => {
      capturedCallback = callback; // Capture the callback
      return { subscribe: vi.fn().mockReturnThis(), unsubscribe: vi.fn().mockReturnThis() };
    });
    // Modify channelSubscribeMock to not automatically call the callback
    const channelSubscribeMock = vi.fn().mockResolvedValue('SUBSCRIBED');

    vi.mocked(supabaseClient.channel).mockReturnValue({
      on: channelOnMock,
      subscribe: channelSubscribeMock,
      unsubscribe: vi.fn()
    } as any);


    // (useToast as MockedFunction<any>).mockReturnValue({ toast: mockToastFn }); // Removed, global mock is used

    render(
<<<<<<< HEAD
      <MemoryRouter initialEntries={['/trip/confirm?id=test-offer-id-3&tripRequestId=test-trip-3']}>
=======
      <MemoryRouter initialEntries={['/trip/confirm?id=offer-for-toast-test&airline=CC&flight_number=789&price=700&departure_date=2024-03-01&departure_time=12:00&return_date=2024-03-05&return_time=14:00&duration=PT4H&checkout_session_id=session_id_for_trip_toast']}>
>>>>>>> 3d6e1c1f
        <Routes>
          <Route path="/trip/confirm" element={<TripConfirm />} />
        </Routes>
      </MemoryRouter>
    );

    // Wait for the component to mount and potentially subscribe
    await waitFor(() => expect(channelOnMock).toHaveBeenCalled()); // Ensure subscription setup

    // Ensure callback is captured
    if (!capturedCallback) {
        throw new Error("Realtime callback was not captured by the mock.");
    }

    // Simulate receiving the message, wrapped in act
    await act(async () => {
      capturedCallback!({
        eventType: 'UPDATE',
        table: 'booking_requests',
        new: {
          status: 'done',
          checkout_session_id: 'session_id_for_trip3', // Ensure this matches what component might expect
          flight_details: { summary: 'Flight to Paradise' }
        }
      });
    });

    await waitFor(() => {
      expect(mockToast).toHaveBeenCalledWith(expect.objectContaining({ // Changed to global mockToast
        title: "Booking Confirmed!",
        description: "Your trip has been successfully booked. Flight: Flight to Paradise",
      }));
    }, { timeout: 2000 }); // Keep timeout if operations inside act are slow, though ideally not needed
  });
});<|MERGE_RESOLUTION|>--- conflicted
+++ resolved
@@ -81,11 +81,9 @@
     // (useToast as MockedFunction<any>).mockReturnValue({ toast: vi.fn() }); // Removed, global mock is used
 
     render(
-<<<<<<< HEAD
-      <MemoryRouter initialEntries={['/trip/confirm?id=test-offer-id-1&tripRequestId=test-trip-1']}>
-=======
+
       <MemoryRouter initialEntries={['/trip/confirm?id=offer-for-auto-book&airline=AA&flight_number=123&price=500&departure_date=2024-01-01&departure_time=10:00&return_date=2024-01-05&return_time=12:00&duration=PT2H']}>
->>>>>>> 3d6e1c1f
+
         <Routes>
           <Route path="/trip/confirm" element={<TripConfirm />} />
         </Routes>
@@ -125,11 +123,9 @@
     // (useToast as MockedFunction<any>).mockReturnValue({ toast: vi.fn() }); // Removed, global mock is used
 
     render(
-<<<<<<< HEAD
-      <MemoryRouter initialEntries={['/trip/confirm?id=test-offer-id-2&tripRequestId=test-trip-2']}>
-=======
+
       <MemoryRouter initialEntries={['/trip/confirm?id=offer-for-manual-book&airline=BB&flight_number=456&price=600&departure_date=2024-02-01&departure_time=11:00&return_date=2024-02-05&return_time=13:00&duration=PT3H']}>
->>>>>>> 3d6e1c1f
+
         <Routes>
           <Route path="/trip/confirm" element={<TripConfirm />} />
         </Routes>
@@ -185,11 +181,9 @@
     // (useToast as MockedFunction<any>).mockReturnValue({ toast: mockToastFn }); // Removed, global mock is used
 
     render(
-<<<<<<< HEAD
-      <MemoryRouter initialEntries={['/trip/confirm?id=test-offer-id-3&tripRequestId=test-trip-3']}>
-=======
+
       <MemoryRouter initialEntries={['/trip/confirm?id=offer-for-toast-test&airline=CC&flight_number=789&price=700&departure_date=2024-03-01&departure_time=12:00&return_date=2024-03-05&return_time=14:00&duration=PT4H&checkout_session_id=session_id_for_trip_toast']}>
->>>>>>> 3d6e1c1f
+
         <Routes>
           <Route path="/trip/confirm" element={<TripConfirm />} />
         </Routes>
