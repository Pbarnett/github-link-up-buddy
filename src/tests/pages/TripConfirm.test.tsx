--- conflicted
+++ resolved
@@ -141,40 +141,7 @@
     let capturedCallback: Function | null = null;
 
     vi.mocked(supabaseClient.from).mockImplementation((tableName: string) => {
-<<<<<<< HEAD
-      const mockEq = vi.fn();
-      const baseReturn = { select: vi.fn().mockReturnThis(), eq: mockEq };
-
-      if (tableName === 'flight_offers') {
-        mockEq.mockImplementation((columnName, value) => {
-          if (columnName === 'id' && value === 'offer-for-toast-test') {
-            return { single: vi.fn().mockResolvedValueOnce({ data: { trip_request_id: 'trip-req-toast' }, error: null }) };
-          }
-          return { single: vi.fn().mockResolvedValueOnce({ data: null, error: { message: 'Flight offer not found for toast test' } }) };
-        });
-      } else if (tableName === 'trip_requests') {
-        mockEq.mockImplementation((columnName, value) => {
-          if (columnName === 'id' && value === 'trip-req-toast') {
-            // Ensure auto_book_enabled is false for this test to allow manual booking flow
-            return { single: vi.fn().mockResolvedValueOnce({ data: { id: 'trip-req-toast', auto_book_enabled: false }, error: null }) };
-          }
-          return { single: vi.fn().mockResolvedValueOnce({ data: null, error: { message: 'Trip request not found for toast test' } }) };
-        });
-      } else if (tableName === 'booking_requests') {
-         mockEq.mockImplementation((columnName, value) => {
-          // This mock is for the fetchBookingRequestBySessionId call, which uses checkout_session_id
-          if (columnName === 'checkout_session_id' && value === 'session_id_for_trip_toast') {
-            return { single: vi.fn().mockResolvedValueOnce({ data: { status: 'initial_status_for_toast_test', trip_request_id: 'trip-req-toast' }, error: null }) };
-          }
-          // This mock is for the fetchBookingRequest call, which uses trip_request_id
-          if (columnName === 'trip_request_id' && value === 'trip-req-toast') {
-            return { single: vi.fn().mockResolvedValueOnce({ data: { status: 'initial_status_for_toast_test_trid', checkout_session_id: 'session_id_for_trip_toast' }, error: null }) };
-          }
-          return { single: vi.fn().mockResolvedValueOnce({ data: null, error: { message: 'Booking request not found for toast test' } }) };
-        });
-      } else {
-        mockEq.mockReturnValue({ single: vi.fn().mockResolvedValue({ data: {}, error: null }) });
-=======
+
       if (tableName === 'flight_offers') { // For initial offer fetch to get trip_request_id
         return {
           select: vi.fn().mockReturnThis(),
@@ -188,37 +155,12 @@
           eq: vi.fn().mockReturnThis(),
           single: vi.fn().mockResolvedValueOnce({ data: { id: 'test-trip-3', auto_book_enabled: true }, error: null }),
         } as any;
->>>>>>> 672676ac
+
       }
       return baseReturn as any;
     });
 
-<<<<<<< HEAD
-    const channelOnMock = vi.fn((_event: any, filter: any, callback: any) => {
-      capturedCallback = callback;
-      // Check if filter is for the correct checkout_session_id
-      if (filter.filter === 'checkout_session_id=eq=session_id_for_trip_toast') {
-         // Simulate a successful subscription
-      }
-      return { subscribe: vi.fn().mockReturnThis(), unsubscribe: vi.fn().mockReturnThis() };
-    });
-
-    const channelSubscribeMock = vi.fn((onSubscribeCallback?: (status: string, err?: any) => void) => {
-      if (capturedCallback) {
-        setTimeout(() => capturedCallback!({ eventType: 'UPDATE', table: 'booking_requests', new: { status: 'done', checkout_session_id: 'session_id_for_trip_toast', flight_details: { summary: 'Flight to Paradise' } } }), 100);
-      }
-      if (onSubscribeCallback) {
-        onSubscribeCallback('SUBSCRIBED');
-      }
-      return Promise.resolve('SUBSCRIBED');
-    });
-    vi.mocked(supabaseClient.channel).mockImplementation((channelName: string) => ({
-        on: channelOnMock,
-        subscribe: channelSubscribeMock,
-        unsubscribe: vi.fn()
-      } as any)
-    );
-=======
+
     const channelOnMock = vi.fn((_event: any, _filter: any, callback: any) => {
       capturedCallback = callback; // Capture the callback
       return { subscribe: vi.fn().mockReturnThis(), unsubscribe: vi.fn().mockReturnThis() };
@@ -231,7 +173,7 @@
       subscribe: channelSubscribeMock,
       unsubscribe: vi.fn()
     } as any);
->>>>>>> 672676ac
+
 
     // (useToast as MockedFunction<any>).mockReturnValue({ toast: mockToastFn }); // Removed, global mock is used
 
