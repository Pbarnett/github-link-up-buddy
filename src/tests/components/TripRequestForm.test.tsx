<<<<<<< HEAD
import { describe, it, expect, vi, beforeEach } from 'vitest';
import { render, screen, fireEvent, waitFor } from '@testing-library/react';
import userEvent from '@testing-library/user-event';
=======

import { render, screen, fireEvent, waitFor } from '@testing-library/react';
import userEvent from '@testing-library/user-event';
import { describe, it, expect, vi, beforeEach, afterEach } from 'vitest';
>>>>>>> fd612249
import { MemoryRouter, useNavigate } from 'react-router-dom';
import TripRequestForm from '@/components/trip/TripRequestForm';
import { supabase } from '@/integrations/supabase/client';
import { useCurrentUser } from '@/hooks/useCurrentUser';
import { toast } from '@/components/ui/use-toast';

// Mock dependencies
vi.mock('@/integrations/supabase/client', () => ({
  supabase: {
    from: vi.fn().mockReturnThis(),
    insert: vi.fn().mockResolvedValue({ data: [{}], error: null }),
  },
}));

vi.mock('react-router-dom', async () => {
  const actual = await vi.importActual('react-router-dom');
  return {
    ...actual,
    useNavigate: vi.fn(),
  };
});

vi.mock('@/hooks/useCurrentUser', () => ({
  useCurrentUser: vi.fn(),
}));

vi.mock('@/components/ui/use-toast', () => ({
  toast: vi.fn(),
}));

vi.mock('@/hooks/usePaymentMethods', () => ({
  usePaymentMethods: vi.fn(),
}));

vi.mock('@/hooks/useTravelerInfoCheck', () => ({
  useTravelerInfoCheck: vi.fn(),
}));

describe('TripRequestForm - Filter Toggles Logic', () => {
  beforeEach(() => {
    vi.clearAllMocks();
    (useCurrentUser as vi.Mock).mockReturnValue({ user: { id: 'test-user-id' } });
    (useNavigate as vi.Mock).mockReturnValue(vi.fn());
  });

  it('should render without errors', () => {
    render(
      <MemoryRouter>
        <TripRequestForm />
      </MemoryRouter>
    );
    expect(screen.getByText('Plan Your Trip')).toBeInTheDocument();
  });
});

describe('TripRequestForm - Auto-Booking Submission Flow', () => {
  let mockInsertChainFn: vi.Mock;
  let mockSingleFn: vi.Mock;

  beforeEach(() => {
    vi.clearAllMocks();

    mockSingleFn = vi.fn().mockResolvedValue({ data: { id: 'trip-456-xyz' }, error: null });
    const mockSelectFn = vi.fn(() => ({ single: mockSingleFn }));
    mockInsertChainFn = vi.fn().mockReturnValue({ select: mockSelectFn });
    (supabase.from as vi.Mock).mockReturnValue({ insert: mockInsertChainFn });
  });

  afterEach(() => {
    vi.restoreAllMocks();
  });

  it('should render form correctly', () => {
    render(
      <MemoryRouter>
        <TripRequestForm />
      </MemoryRouter>
    );
    expect(screen.getByText('Plan Your Trip')).toBeInTheDocument();
  });
});

describe('TripRequestForm - Submission Logic', () => {
  beforeEach(() => {
    vi.clearAllMocks();
    (useCurrentUser as vi.Mock).mockReturnValue({
      user: { id: 'test-user-id', email: 'test@example.com' },
    });
    (useNavigate as vi.Mock).mockReturnValue(vi.fn());
  });

  it('should populate destination_location_code from destination_airport if omitted', async () => {
    const mockInsert = vi.fn().mockResolvedValue({ data: [{ id: 'new-trip-id' }], error: null });
    (supabase.from as vi.Mock).mockReturnValue({
      insert: mockInsert,
    });

    const mockToastFn = vi.fn();
    (toast as vi.Mock).mockImplementation((options) => {
      mockToastFn(options);
      return { id: 'test-toast-id', dismiss: vi.fn(), update: vi.fn() };
    });

    render(
      <MemoryRouter>
        <TripRequestForm />
      </MemoryRouter>
    );

    expect(screen.getByText('Plan Your Trip')).toBeInTheDocument();
  });
});

// Helper function to fill the base form fields
const fillBaseFormFields = async () => {
  const destinationInput = screen.getByRole('combobox', { name: /destination/i });
  await userEvent.type(destinationInput, 'LAX');
  
  const departureInput = screen.getByPlaceholderText(/e\.g\. SFO, BOS/i);
  await userEvent.type(departureInput, 'SFO');
  
  const budgetInput = screen.getByLabelText(/budget/i);
  await userEvent.clear(budgetInput);
  await userEvent.type(budgetInput, '1200');
};

describe('TripRequestForm - Auto-Booking Logic', () => {
  let mockNavigate: vi.Mock;
  let mockToastFn: vi.Mock;
  let mockInsert: vi.Mock;

  beforeEach(() => {
    vi.clearAllMocks();

    (useCurrentUser as vi.Mock).mockReturnValue({
      user: { id: 'test-user-id', email: 'test@example.com' },
    });

    mockNavigate = vi.fn();
    (useNavigate as vi.Mock).mockReturnValue(mockNavigate);

    mockToastFn = vi.fn();
    (toast as vi.Mock).mockImplementation((options) => {
      mockToastFn(options);
      return { id: 'test-toast-id', dismiss: vi.fn(), update: vi.fn() };
    });

    mockInsert = vi.fn().mockResolvedValue({ data: [{ id: 'new-trip-id' }], error: null });
    (supabase.from as vi.Mock).mockReturnValue({ insert: mockInsert });
  });

  it('should render without auto-booking section initially', () => {
    render(
      <MemoryRouter>
        <TripRequestForm />
      </MemoryRouter>
    );
    
    expect(screen.getByText('Plan Your Trip')).toBeInTheDocument();
  });

  it('should submit successfully with auto-booking OFF', async () => {
    render(
      <MemoryRouter>
        <TripRequestForm />
      </MemoryRouter>
    );
    
    await fillBaseFormFields();

    const submitButton = screen.getByRole('button', { name: /search now/i });
    if (submitButton) {
      await userEvent.click(submitButton);
    }

    await waitFor(() => {
      if (mockInsert.mock.calls.length > 0) {
        const submittedPayload = mockInsert.mock.calls[0][0][0];
        expect(submittedPayload).toHaveProperty('auto_book_enabled', false);
      }
    });
  });
});<|MERGE_RESOLUTION|>--- conflicted
+++ resolved
@@ -1,13 +1,8 @@
-<<<<<<< HEAD
-import { describe, it, expect, vi, beforeEach } from 'vitest';
-import { render, screen, fireEvent, waitFor } from '@testing-library/react';
-import userEvent from '@testing-library/user-event';
-=======
+
 
 import { render, screen, fireEvent, waitFor } from '@testing-library/react';
 import userEvent from '@testing-library/user-event';
 import { describe, it, expect, vi, beforeEach, afterEach } from 'vitest';
->>>>>>> fd612249
 import { MemoryRouter, useNavigate } from 'react-router-dom';
 import TripRequestForm from '@/components/trip/TripRequestForm';
 import { supabase } from '@/integrations/supabase/client';
