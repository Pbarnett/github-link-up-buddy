--- conflicted
+++ resolved
@@ -1,42 +1,4 @@
-<<<<<<< HEAD
-import { render, screen, waitFor, fireEvent } from '@testing-library/react';
-import userEvent from '@testing-library/user-event';
-import { describe, it, expect, vi, beforeEach, afterEach } from 'vitest';
-import { MemoryRouter } from 'react-router-dom';
-import TripRequestForm from '@/components/trip/TripRequestForm';
-import { supabase } from '@/integrations/supabase/client';
-import { FormProvider, useForm } from 'react-hook-form';
-import { tripFormSchema, FormValues } from '@/types/form'; // Assuming FormValues is exported
-import { zodResolver } from '@hookform/resolvers/zod';
-
-// Mock hooks
-vi.mock('@/hooks/useTravelerInfoCheck', () => ({
-  useTravelerInfoCheck: () => ({ hasTravelerInfo: true })
-}));
-
-const mockPaymentMethods = [{ id: "pm_123", type: "card", card: { last4: "4242", brand: "Visa", exp_month: 12, exp_year: 2030 }}];
-vi.mock('@/hooks/usePaymentMethods', () => ({
-  usePaymentMethods: () => ({
-    paymentMethods: mockPaymentMethods,
-    isLoading: false,
-    error: null
-  })
-}));
-
-vi.mock('@/hooks/useCurrentUser', () => ({
-  useCurrentUser: () => ({ userId: 'user-123', isLoading: false, error: null })
-}));
-
-// Mock react-router-dom
-const mockNavigate = vi.fn();
-vi.mock('react-router-dom', async () => {
-  const actual = await vi.importActual('react-router-dom');
-  return {
-    ...actual,
-    useNavigate: () => mockNavigate,
-  };
-});
-=======
+
 import { render, screen, fireEvent, waitFor } from '@testing-library/react';
 import userEvent from '@testing-library/user-event';
 import { describe, it, expect, vi, beforeEach } from 'vitest';
@@ -89,7 +51,7 @@
     (useNavigate as vi.Mock).mockReturnValue(vi.fn());
   });
   // --- Tests for FilterTogglesSection functionality within TripRequestForm ---
->>>>>>> e5188367
+
 
 // Mock toast
 const mockToast = vi.fn();
@@ -242,28 +204,6 @@
   });
 });
 
-<<<<<<< HEAD
-// Helper component to wrap with FormProvider if needed for isolated testing
-// const TestWrapper: React.FC<{ children: React.ReactNode; defaultValues?: Partial<FormValues> }> = ({ children, defaultValues }) => {
-//   const methods = useForm<FormValues>({
-//     resolver: zodResolver(tripFormSchema),
-//     defaultValues: {
-//       earliestDeparture: undefined, // Or some default
-//       latestDeparture: undefined,   // Or some default
-//       min_duration: 3,
-//       max_duration: 7,
-//       budget: 1000,
-//       nonstop_required: true,
-//       baggage_included_required: false,
-//       auto_book_enabled: false,
-//       ...defaultValues,
-//     },
-//   });
-//   return <FormProvider {...methods}>{children}</FormProvider>;
-// };
-=======
-  // --- End of Tests for FilterTogglesSection functionality ---
-});
 
 describe('TripRequestForm - Submission Logic', () => {
   beforeEach(() => {
@@ -634,4 +574,3 @@
     ));
   });
 });
->>>>>>> e5188367
