--- conflicted
+++ resolved
@@ -1,16 +1,5 @@
 
-<<<<<<< HEAD
-// src/tests/components/dashboard/TripHistory.test.tsx
-import { render, screen, waitFor } from '@testing-library/react';
-import { vi, describe, it, expect, beforeEach, type MockedFunction } from 'vitest';
-import TripHistory from '@/components/dashboard/TripHistory'; // Adjust path if needed
-import { MemoryRouter } from 'react-router-dom'; // For <Link>
 
-// --- Mock Supabase client ---
-// This variable will hold the mock promise resolver/rejecter for the final 'order' call
-let mockSupabaseQueryResolver: any;
-const mockOrder = vi.fn(() => new Promise((resolve, reject) => {
-=======
 // --- Mock Dependencies ---
 // These MUST be at the top due to Vitest hoisting
 
@@ -20,7 +9,6 @@
 vi.mock('@/integrations/supabase/client', () => {
   const mockOrderInner = vi.fn(() => new Promise((resolve, reject) => {
     // Assign the resolver to the module-scoped variable
->>>>>>> b2f848b9
     mockSupabaseQueryResolver = { resolve, reject };
 }));
 
@@ -39,16 +27,7 @@
         eq: vi.fn().mockReturnThis(),
         order: vi.fn().mockResolvedValue({ data: [], error: null }),
     };
-<<<<<<< HEAD
-  }),
-};
-vi.mock('@/integrations/supabase/client', () => ({
-  supabase: mockSupabaseClient,
-}));
 
-// --- Mock react-router-dom ---
-// Mock Link to render as a simple anchor tag for easy href assertion
-=======
   });
 
   return {
@@ -58,7 +37,7 @@
   };
 });
 
->>>>>>> b2f848b9
+
 vi.mock('react-router-dom', async () => {
     const actual = await vi.importActual('react-router-dom');
     return {
@@ -68,8 +47,7 @@
     };
 });
 
-<<<<<<< HEAD
-=======
+
 // src/tests/components/dashboard/TripHistory.test.tsx
 import { render, screen, waitFor, within } from '@testing-library/react'; // Import within
 import { vi, describe, it, expect, beforeEach, type MockedFunction } from 'vitest';
@@ -80,7 +58,6 @@
 import { supabase } from '@/integrations/supabase/client';
 
 
->>>>>>> b2f848b9
 // --- Test Data ---
 const mockBookingsData = [
   { id: 'b1', trip_request_id: 'tr1', pnr: 'PNR123', price: 150.75, selected_seat_number: '12A', created_at: new Date('2023-10-01T10:00:00Z').toISOString() },
