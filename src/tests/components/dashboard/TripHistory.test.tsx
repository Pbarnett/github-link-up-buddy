--- conflicted
+++ resolved
@@ -5,19 +5,14 @@
 import TripHistory from '@/components/dashboard/TripHistory'; // Adjust path if needed
 import { MemoryRouter } from 'react-router-dom'; // For <Link>
 
-<<<<<<< HEAD
-// --- Mock Supabase client ---
-// This variable will hold the mock promise resolver/rejecter for the final 'order' call
-let mockSupabaseQueryResolver: any;
-const mockOrder = vi.fn(() => new Promise((resolve, reject) => {
-=======
+
 // Module-scoped variable to hold the promise resolver for Supabase mock
 let mockSupabaseQueryResolver: { resolve: (value: any) => void; reject: (reason?: any) => void; };
 
 vi.mock('@/integrations/supabase/client', () => {
   const mockOrderInner = vi.fn(() => new Promise((resolve, reject) => {
     // Assign the resolver to the module-scoped variable
->>>>>>> 1e67fecd
+
     mockSupabaseQueryResolver = { resolve, reject };
   }));
 
@@ -34,16 +29,7 @@
       eq: vi.fn().mockReturnThis(),
       order: vi.fn().mockResolvedValue({ data: [], error: null }),
     };
-<<<<<<< HEAD
-  }),
-};
-vi.mock('@/integrations/supabase/client', () => ({
-  supabase: mockSupabaseClient,
-}));
 
-// --- Mock react-router-dom ---
-// Mock Link to render as a simple anchor tag for easy href assertion
-=======
   });
 
   return {
@@ -53,7 +39,7 @@
   };
 });
 
->>>>>>> 1e67fecd
+
 vi.mock('react-router-dom', async () => {
   const actual = await vi.importActual('react-router-dom');
   return {
@@ -63,8 +49,7 @@
   };
 });
 
-<<<<<<< HEAD
-=======
+
 // src/tests/components/dashboard/TripHistory.test.tsx
 import { render, screen, waitFor } from '@testing-library/react';
 import { vi, describe, it, expect, beforeEach, type MockedFunction } from 'vitest';
@@ -75,7 +60,6 @@
 import { supabase } from '@/integrations/supabase/client';
 
 
->>>>>>> 1e67fecd
 // --- Test Data ---
 const mockBookingsData = [
   { id: 'b1', trip_request_id: 'tr1', pnr: 'PNR123', price: 150.75, selected_seat_number: '12A', created_at: new Date('2023-10-01T10:00:00Z').toISOString() },
