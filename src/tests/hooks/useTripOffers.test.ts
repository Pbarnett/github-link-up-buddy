--- conflicted
+++ resolved
@@ -178,8 +178,7 @@
 
   describe('Loading offers successfully', () => {
     it('should load offers and apply duration filter by default', async () => {
-<<<<<<< HEAD
-=======
+
       // beforeEach already clears mocks and sets up default responses.
       // If specific mock behavior is needed for this test, adjust it here.
       // For this test, the default mocks from beforeEach should be fine.
@@ -208,7 +207,7 @@
       mockTripOffersService.fetchTripOffers.mockResolvedValue(mockOffers);
       (invokeFlightSearch as vi.Mock).mockResolvedValue(mockFlightSearchResponse);
       
->>>>>>> 8fbab2b2
+
       const { result } = renderHook(() =>
         useTripOffers({ tripId: uniqueTripId })
       );
@@ -327,17 +326,12 @@
 
   describe('Error handling', () => {
     it('should handle flight search API errors', async () => {
-<<<<<<< HEAD
-      // Clear mocks and set up error scenario
-      vi.clearAllMocks();
-=======
+
       const uniqueErrorTripId = 'test-trip-id-flight-error';
->>>>>>> 8fbab2b2
+
       const searchError = new Error('Flight search failed');
       
-<<<<<<< HEAD
-      // Mock empty existing offers - this ensures fallback also fails
-=======
+
       // Mock setup: Supabase fetch is SUCCESSFUL, invokeFlightSearch is REJECTED.
       const mockSingleFlightApiError = vi.fn().mockResolvedValue({
         data: { ...mockTripDetails, id: uniqueErrorTripId, min_duration: 3, max_duration: 7 },
@@ -353,7 +347,7 @@
       });
 
       (invokeFlightSearch as vi.Mock).mockRejectedValue(searchError);
->>>>>>> 8fbab2b2
+
       mockTripOffersService.fetchTripOffers.mockResolvedValue([]);
       
       // Setup Supabase mock
@@ -375,11 +369,9 @@
       (supabase.from as any).mockReturnValue({ select: mockSelect });
 
       const { result } = renderHook(() =>
-<<<<<<< HEAD
-        useTripOffers({ tripId: 'test-trip-id-error' })
-=======
+
         useTripOffers({ tripId: uniqueErrorTripId })
->>>>>>> 8fbab2b2
+
       );
 
       await waitFor(() => {
@@ -429,18 +421,7 @@
       });
 
       expect(result.current.hasError).toBe(false);
-<<<<<<< HEAD
-      // Since this is a fallback, it will return the existing offers directly without filtering
-      expect(result.current.offers).toHaveLength(2); // Unfiltered results in fallback
-    });
-
-    it('should handle Supabase errors when fetching trip details', async () => {
-      // Clear mocks and set up error scenario
-      vi.clearAllMocks();
-      
-      // Override the mock to return an error
-      const mockSingleError = vi.fn().mockResolvedValue({
-=======
+
       expect(result.current.offers).toHaveLength(1);
     });
 
@@ -448,7 +429,7 @@
       const uniqueSupabaseErrorId = 'test-trip-id-supabase-error';
       // Mock setup: Supabase fetch results in an ERROR.
       const mockSingleSupabaseError = vi.fn().mockResolvedValue({
->>>>>>> 8fbab2b2
+
         data: null,
         error: { message: 'Trip not found', code: 'PGRST116', details: '', hint: '' }, // PGRST116: "Invalid response from database" (example)
       });
@@ -466,11 +447,9 @@
       mockTripOffersService.fetchTripOffers.mockResolvedValue([]);
 
       const { result } = renderHook(() =>
-<<<<<<< HEAD
-        useTripOffers({ tripId: 'test-trip-id-error-2' })
-=======
+
         useTripOffers({ tripId: uniqueSupabaseErrorId })
->>>>>>> 8fbab2b2
+
       );
 
       await waitFor(() => {
@@ -512,19 +491,13 @@
         expect(result.current.isLoading).toBe(false);
       });
 
-<<<<<<< HEAD
-      // Wait a bit to ensure we're past the refresh throttle time
-      await new Promise(resolve => setTimeout(resolve, 3100)); // > 3000ms throttle time
-      
-      // Clear previous calls and setup fresh mocks
-      vi.clearAllMocks();
-=======
+
       // Clear previous calls from initial load & set up for the refresh call
       (invokeFlightSearch as vi.Mock).mockClear();
       (invokeFlightSearch as vi.Mock).mockResolvedValue(mockFlightSearchResponse);
 
       mockTripOffersService.fetchTripOffers.mockClear();
->>>>>>> 8fbab2b2
+
       mockTripOffersService.fetchTripOffers.mockResolvedValue(mockOffers);
       mockFlightSearchApi.invokeFlightSearch.mockResolvedValue(mockFlightSearchResponse);
 
@@ -538,13 +511,7 @@
          expect(result.current.isRefreshing).toBe(false);
       });
 
-<<<<<<< HEAD
-      // Check that the API was called with correct parameters
-      expect(mockFlightSearchApi.invokeFlightSearch).toHaveBeenCalledWith({
-        tripRequestId: 'test-trip-id',
-        relaxedCriteria: false,
-      });
-=======
+
       // Wait directly for the mock call to happen, as it's the core of the test.
       await waitFor(() => {
         expect(invokeFlightSearch).toHaveBeenCalledWith({
@@ -554,7 +521,7 @@
       }, { timeout: 5000 }); // Increased timeout for this specific assertion
       // Optionally, also check that isRefreshing eventually becomes false if that's a separate concern.
       expect(result.current.isRefreshing).toBe(false);
->>>>>>> 8fbab2b2
+
     });
 
     it('should prevent rapid successive refreshes', async () => {
@@ -585,13 +552,9 @@
       });
       
       // Immediate second refresh should be blocked
-<<<<<<< HEAD
-      await act(async () => {
-        result.current.refreshOffers();
-      });
-=======
+
       result.current.refreshOffers(); // This one should trigger the toast
->>>>>>> 8fbab2b2
+
 
       // It might take a moment for the toast to be called due to async nature and debounce checks
       await waitFor(() => {
