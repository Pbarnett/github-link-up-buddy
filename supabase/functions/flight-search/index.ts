
const supabaseUrl = Deno.env.get("SUPABASE_URL");
const supabaseServiceRoleKey = Deno.env.get("SUPABASE_SERVICE_ROLE_KEY");
if (!supabaseUrl || !supabaseServiceRoleKey) {
  console.error('❌ Error: Missing Supabase environment variables. SUPABASE_URL and SUPABASE_SERVICE_ROLE_KEY must be set.');
  throw new Error('Edge Function: Missing Supabase environment variables (SUPABASE_URL or SUPABASE_SERVICE_ROLE_KEY).');
}

// Check Amadeus credentials at startup
const amadeusClientId = Deno.env.get("AMADEUS_CLIENT_ID");
const amadeusClientSecret = Deno.env.get("AMADEUS_CLIENT_SECRET");
const amadeusBaseUrl = Deno.env.get("AMADEUS_BASE_URL");

console.log("🔧 [flight-search] Environment check:", {
  hasSupabaseUrl: !!supabaseUrl,
  hasSupabaseKey: !!supabaseServiceRoleKey,
  hasAmadeusClientId: !!amadeusClientId,
  hasAmadeusClientSecret: !!amadeusClientSecret,
  hasAmadeusBaseUrl: !!amadeusBaseUrl,
  amadeusClientIdLength: amadeusClientId ? amadeusClientId.length : 0,
  amadeusClientSecretLength: amadeusClientSecret ? amadeusClientSecret.length : 0
});

if (!amadeusClientId || !amadeusClientSecret) {
  console.error('❌ Error: Missing Amadeus environment variables. AMADEUS_CLIENT_ID and AMADEUS_CLIENT_SECRET must be set.');
  throw new Error('Edge Function: Missing Amadeus environment variables (AMADEUS_CLIENT_ID or AMADEUS_CLIENT_SECRET).');
}

import { serve } from "https://deno.land/std@0.168.0/http/server.ts";
import { createClient } from "https://esm.sh/@supabase/supabase-js@2";

// Import the flight API service (edge version) with explicit fetchToken
import { searchOffers, FlightSearchParams, fetchToken } from "./flightApi.edge.ts";

// Utility functions moved directly into the edge function - BYPASSED FOR TESTING
function decideSeatPreference(
  offer: any,
  trip: { max_price: number }
): "AISLE" | "WINDOW" | "MIDDLE" | null {
  // BYPASSED: Always return a valid seat type instead of null
  return "MIDDLE"; // This was already returning MIDDLE, but keeping it consistent
}

function offerIncludesCarryOnAndPersonal(offer: any): boolean {
  // BYPASSED: Always return true instead of false to allow all offers through
  return true;
}

// Set up CORS headers
const corsHeaders = {
  "Access-Control-Allow-Origin": "*",
  "Access-Control-Allow-Methods": "GET, POST, OPTIONS",
  "Access-Control-Allow-Headers": "Content-Type, Authorization, x-client-info, apikey",
};

// Create a Supabase client with the service role key
const supabaseClient = createClient(
  Deno.env.get("SUPABASE_URL") || "",
  Deno.env.get("SUPABASE_SERVICE_ROLE_KEY") || ""
);

serve(async (req: Request) => {
  // Performance timing start
  const functionStartTime = Date.now();
  
  console.log("🚀 [flight-search] Function invoked", {
    method: req.method,
    url: req.url,
    timestamp: new Date().toISOString()
  });

  // Handle CORS preflight requests
  if (req.method === "OPTIONS") {
    console.log("✅ [flight-search] Handling CORS preflight");
    return new Response(null, {
      status: 204,
      headers: corsHeaders,
    });
  }

  try {
    // Parse request body for optional tripRequestId
    let tripRequestId: string | null = null;
    let body: any = {};
    let relaxedCriteria = false;
    let initialTripRequestIdForLog: string | null = null; // For consistent logging ID
    
    if (req.method === "POST") {

      try {
        body = await req.json();
        tripRequestId = body.tripRequestId || null;
        relaxedCriteria = body.relaxedCriteria === true;
        
        console.log("📋 [flight-search] Request body parsed", {
          tripRequestId,
          relaxedCriteria,
          bodyKeys: Object.keys(body)
        });
      } catch (parseError) {
        console.error("❌ [flight-search] Failed to parse request body:", parseError);
        throw new Error("Invalid JSON in request body");
      }
    }
    
    if (relaxedCriteria) {
      console.log(`🔓 [flight-search] Invoked with RELAXED CRITERIA for ${tripRequestId}`);
    }
    
    console.log(`🎯 [flight-search] Processing${tripRequestId ? ` trip request ${tripRequestId}` : ' auto-book enabled trips'}`);

    
    // Build the query based on whether tripRequestId is provided
    let requests;
    
    if (tripRequestId) {
      console.log(`🔍 [flight-search] Fetching single trip request ${tripRequestId}`);
      const { data: single, error } = await supabaseClient
        .from("trip_requests")
        .select("*")
        .eq("id", tripRequestId)
        .single();
        
      if (error) {
        console.error(`❌ [flight-search] Error fetching trip request ${tripRequestId}:`, error);
        throw new Error(`Trip request not found: ${error?.message || "No data returned"}`);
      }
      
      if (!single) {
        console.error(`❌ [flight-search] No data returned for trip request ${tripRequestId}`);
        throw new Error(`Trip request not found: No data returned`);
      }
      
      console.log(`✅ [flight-search] Found trip request:`, {
        id: single.id,
        destination: single.destination_location_code,
        departureAirports: single.departure_airports,
        earliestDeparture: single.earliest_departure,
        latestDeparture: single.latest_departure,
        budget: single.budget,
        nonstopRequired: single.nonstop_required,
        baggageRequired: single.baggage_included_required
      });
      
      requests = [single];
    } else {
      console.log(`🔍 [flight-search] Fetching all auto-book enabled trip requests`);
      const { data: many, error } = await supabaseClient
        .from("trip_requests")
        .select("*")
        .eq("auto_book_enabled", true);
        
      if (error) {
        console.error(`❌ [flight-search] Error fetching auto-book requests:`, error);
        throw new Error(`Failed to fetch trip requests: ${error.message}`);
      }
      
      requests = many || [];
    }
    
    console.log(`📊 [flight-search] Got ${requests.length} request(s) to process`);
    
    let processedRequests = 0;
    let totalMatchesInserted = 0;
    const details = [];
    
    // Process each trip request
    for (const request of requests) {
      try {
        console.log(`🎯 [flight-search] Processing trip request ${request.id}`);
        processedRequests++;
        
        // Update last_checked_at timestamp (if column exists)
        try {
          const { error: updateError } = await supabaseClient
            .from("trip_requests")
            .update({ last_checked_at: new Date().toISOString() })
            .eq("id", request.id);

          if (updateError) {
            console.warn(`⚠️ [flight-search] Could not update last_checked_at for request ${request.id}:`, updateError.message);
            // Continue anyway - this is non-critical
          } else {
            console.log(`✅ [flight-search] Updated last_checked_at for request ${request.id}`);
          }
        } catch (updateError) {
          console.warn(`⚠️ [flight-search] Exception updating last_checked_at for request ${request.id}:`, updateError);
          // Continue anyway - this is non-critical
        }

        // Always delete existing flight offers for this trip to avoid stale data
        console.log(`🗑️ [flight-search] Deleting existing offers for trip ${request.id}`);
        const { error: deleteError } = await supabaseClient
          .from("flight_offers")
          .delete()
          .eq("trip_request_id", request.id);
        
        if (deleteError) {
          console.error(`❌ [flight-search] Error deleting existing offers for request ${request.id}:`, deleteError.message);
          // Continue anyway - this is non-critical
        } else {
          console.log(`✅ [flight-search] Deleted existing offers for trip ${request.id}`);
        }
        
        // Validate the trip request data before proceeding
        if (!request.departure_airports || !request.departure_airports.length) {
          console.error(`❌ [flight-search] No departure airports specified for request ${request.id}`);
          details.push({ 
            tripRequestId: request.id, 
            matchesFound: 0, 
            error: "No departure airports specified" 
          });
          continue;
        }
        
        if (!request.destination_location_code) {
          console.error(`❌ [flight-search] No destination airport specified for request ${request.id}`);
          details.push({ 
            tripRequestId: request.id, 
            matchesFound: 0, 
            error: "No destination airport specified" 
          });
          continue;
        }
        
        // Create search params from the trip request
        const searchParams: FlightSearchParams = {
          origin: request.departure_airports,
          destination: request.destination_location_code,
          earliestDeparture: new Date(request.earliest_departure),
          latestDeparture: new Date(request.latest_departure),
          minDuration: relaxedCriteria ? 1 : request.min_duration,
          maxDuration: relaxedCriteria ? 30 : request.max_duration,
          budget: relaxedCriteria ? Math.ceil(request.budget * 1.2) : request.budget,
          maxConnections: 2
        };
        
        console.log(`📋 [flight-search] Search params for ${request.id}:`, {
          origin: searchParams.origin,
          destination: searchParams.destination,
          earliestDeparture: searchParams.earliestDeparture.toISOString(),
          latestDeparture: searchParams.latestDeparture.toISOString(),
          minDuration: searchParams.minDuration,
          maxDuration: searchParams.maxDuration,
          budget: searchParams.budget,
          relaxedCriteria: relaxedCriteria,
        });
        
        // Test token fetch first
        try {
          console.log(`🔑 [flight-search] Testing token fetch for request ${request.id}...`);
          const token = await fetchToken();
          console.log(`✅ [flight-search] Token fetched successfully: ${token?.substring(0, 10)}...`);
        } catch (tokenError) {
          console.error(`❌ [flight-search] Token fetch failed for ${request.id}:`, {
            message: tokenError.message,
            stack: tokenError.stack
          });
          details.push({ tripRequestId: request.id, matchesFound: 0, error: `Token error: ${tokenError.message}` });
          continue;
        }
        

        // Search for offers
        let offers;
        try {
          console.log(`🔍 [flight-search] Searching offers for request ${request.id}...`);
          offers = await searchOffers(searchParams, request.id);
          console.log(`✅ [flight-search] Found ${offers.length} offers for request ${request.id}`);

        } catch (apiError) {
          console.error(`❌ [flight-search] Offer search failed for ${request.id}:`, {
            message: apiError.message,
            stack: apiError.stack
          });
          details.push({ tripRequestId: request.id, matchesFound: 0, error: `API error: ${apiError.message}` });
          continue;
        }

        // Filter offers to ensure they match the EXACT destination airport only
        const exactDestinationOffers = offers.filter(offer => {
          const offerDestination = offer.destination_airport;
          const requestedDestination = request.destination_location_code;
          return offerDestination === requestedDestination;
        });
        
        console.log(`[flight-search] Request ${request.id}: Filtered from ${offers.length} to ${exactDestinationOffers.length} offers matching exact destination ${request.destination_location_code}`);
        
        // Filter offers based on max_price (if specified)
        // If max_price is null, no filtering is applied (treat as "no filter")
        let priceFilteredOffers = request.max_price === null
          ? exactDestinationOffers
          : exactDestinationOffers.filter(offer => offer.price <= request.max_price);

        console.log(`[flight-search] Request ${request.id}: Generated ${exactDestinationOffers.length} exact destination offers, filtered to ${priceFilteredOffers.length} by max price`);

        // --- Start of new filtering logic ---
        const finalFilteredOffers = [];
        for (const offer of priceFilteredOffers) {
          // Apply nonstop_required filter
          // It's assumed `offer.nonstop_match` is a boolean indicating if the offer is non-stop.
          // `request.nonstop_required` is from the trip_requests table.
          if (request.nonstop_required === true && offer.nonstop_match !== true) {
            console.log(`[flight-search] Offer skipped for trip ${request.id} (price: ${offer.price}) due to nonstop mismatch. Request nonstop: ${request.nonstop_required}, Offer nonstop: ${offer.nonstop_match}`);
            continue;
          }

          // Apply baggage_included_required filter - BYPASSED FOR TESTING
          // It's assumed `offer.baggage_included` is a boolean.
          // `request.baggage_included_required` is from the trip_requests table.
          if (request.baggage_included_required === true && !offerIncludesCarryOnAndPersonal(offer)) {
            console.log(`[flight-search] BYPASSED: Offer would have been skipped for trip ${request.id} (price: ${offer.price}) due to baggage mismatch. Request baggage: ${request.baggage_included_required}, but filter is BYPASSED`);
            // Continue instead of skipping - this is the bypass
          }

          const seatType = decideSeatPreference(offer, request); // `request` is the trip here
          if (seatType === null) {
            console.log(`[flight-search] Offer skipped for trip ${request.id} (price: ${offer.price}) due to null seatType (max_price: ${request.max_price}).`);
            continue;
          }

          // If all checks pass, add to list for DB insertion
          finalFilteredOffers.push({
            ...offer, // Spread the original offer
            selected_seat_type: seatType,
            // Ensure baggage_included and nonstop_match are part of the offer object by now,
            // potentially defaulted if not provided by searchOffers.
            baggage_included: offer.baggage_included !== undefined ? offer.baggage_included : false,
            nonstop_match: offer.nonstop_match !== undefined ? offer.nonstop_match : false,
            trip_request_id: request.id,
            notified: false, // Default for new offers
          });
        }
        // --- End of new filtering logic ---

        // Log 4: After Filtering Logic
        console.log(`Have ${finalFilteredOffers.length} offers remaining after custom filters (seat, nonstop, baggage) for trip_request_id: ${request.id}.`);
        // console.log(`[flight-search] Request ${request.id}: ${priceFilteredOffers.length} offers after price filter, ${finalFilteredOffers.length} offers after ALL filters (seat, nonstop, baggage).`); // This is good, keep it or integrate

        if (finalFilteredOffers.length === 0) {
          details.push({
            tripRequestId: request.id,
            matchesFound: 0,
            offersGenerated: offers.length,
            exactDestinationOffers: exactDestinationOffers.length,
            offersFiltered: priceFilteredOffers.length,
            offersAfterAllFilters: 0,
            error: "No matching offers after all filters (seat, nonstop, baggage)"
          });
          continue;
        }

<<<<<<< HEAD
        // Log 5: Before Database Insertion of flight_offers
        console.log(`Attempting to insert ${finalFilteredOffers.length} flight offers into DB for trip_request_id: ${request.id}.`);
        if (finalFilteredOffers.length > 0) {
            // console.log("Offers to insert sample:", JSON.stringify(finalFilteredOffers[0], null, 2)); // Kept existing similar log
            console.log(`[flight-search] Inserting ${finalFilteredOffers.length} offers. First offer:`, JSON.stringify(finalFilteredOffers[0], null, 2));
        }

=======
        // Log offers being inserted
        console.log(`[DB] inserting offers count: ${finalFilteredOffers.length}`);
        console.log(`[flight-search] Inserting ${finalFilteredOffers.length} offers. First offer:`,
          JSON.stringify(finalFilteredOffers[0], null, 2));
>>>>>>> e6982f58

        // Save offers to the database
        const { data: savedOffers, error: offersError, count: offersCount } = await supabaseClient
          .from("flight_offers")
          .insert(finalFilteredOffers) // Use finalFilteredOffers here
          .select("id, price, departure_date, departure_time")
          .returns(); // .returns() is deprecated, use .select().then(res => res.data.length) or similar if count is needed differently

        // Log 6: After Database Insertion of flight_offers (Success/Error)
        if (offersError) {
          console.error(`Error inserting flight_offers for trip_request_id: ${request.id}:`, offersError);
          details.push({ tripRequestId: request.id, matchesFound: 0, error: `Offers error: ${offersError.message}` });
          continue;
        } else {
          // Note: `savedOffers` contains the selected data, `offersCount` might be from .returns() which can be less reliable or deprecated.
          // Using savedOffers.length is better if .select() is used. If .select() is not used, count is the way.
          // The current .select() returns the inserted rows.
          console.log(`Successfully inserted ${savedOffers ? savedOffers.length : 0} flight_offers for trip_request_id: ${request.id}.`);
        }
        
        // console.log(`[flight-search] Inserted ${offersCount || 0} offers into flight_offers`); // This is now covered by the log above
        
        if (!savedOffers || savedOffers.length === 0) {
          console.log(`[flight-search] No offers were saved for request ${request.id} (returned from DB insert). This could be due to duplicates or RLS issues.`);
          details.push({ 
            tripRequestId: request.id,
            matchesFound: 0,
            offersGenerated: offers.length,
            exactDestinationOffers: exactDestinationOffers.length,
            offersFiltered: priceFilteredOffers.length,
            offersAfterAllFilters: finalFilteredOffers.length,
            offersInserted: 0,
            error: "No offers were saved to the database (after all filters)"
          });
          continue;
        }
        
        // Create flight matches for each saved offer
        const matchesToInsert = savedOffers.map(offer => ({
          trip_request_id: request.id,
          flight_offer_id: offer.id,
          price: offer.price,
          depart_at: `${offer.departure_date}T${offer.departure_time}Z`
        }));
        
        // Insert matches, avoiding duplicates with onConflict option
        let newInserts = 0;
        if (matchesToInsert.length > 0) {
          // Log 7a: Before flight_matches operations
          console.log(`Attempting to upsert ${matchesToInsert.length} flight_matches for trip_request_id: ${request.id}.`);
          const { data: insertedMatches, error: matchesError, count: matchCount } = await supabaseClient
            .from("flight_matches")
            .upsert(matchesToInsert, { 
              onConflict: ["trip_request_id", "flight_offer_id"],
              ignoreDuplicates: true 
            })
            .select("id");
          
          // Log 7b: After flight_matches operations
          if (matchesError) {
            console.error(`Error upserting flight_matches for trip_request_id: ${request.id}:`, matchesError);
            details.push({ tripRequestId: request.id, matchesFound: 0, error: `Matches error: ${matchesError.message}` });
            // Continue might be too harsh if offers were inserted but matches failed. Depending on desired atomicity.
            // For now, we'll let it proceed to record what it could.
          } else {
            console.log(`Successfully upserted ${matchCount || 0} flight_matches for trip_request_id: ${request.id}.`);
          }
          
          // console.log(`[flight-search] Inserted ${matchCount || 0} flight_matches`); // Covered by new log

          // Count new inserts (non-duplicates)
          newInserts = matchCount || 0;
          totalMatchesInserted += newInserts;
        } else {
          console.log(`No flight_matches to insert for trip_request_id: ${request.id}.`);
        }
        
        // Add to details array with successful processing info
        details.push({ 
          tripRequestId: request.id, 
          matchesFound: newInserts,
          offersGenerated: offers.length,
          exactDestinationOffers: exactDestinationOffers.length,
          offersFiltered: priceFilteredOffers.length,
          offersAfterAllFilters: finalFilteredOffers.length,
          offersInsertedToDB: savedOffers.length,
          relaxedCriteria: relaxedCriteria,
          exactDestinationOnly: true
        });
        
        console.log(`[flight-search] Request ${request.id}: fetched ${offers.length} offers → ${exactDestinationOffers.length} exact destination → ${priceFilteredOffers.length} price filtered → ${finalFilteredOffers.length} after all filters → ${newInserts} new matches`);
      } catch (requestError) {
        // Catch any errors in processing this specific trip request
        console.error(`[flight-search] Failed to process request ${request.id}: ${requestError.message}`);
        details.push({ 
          tripRequestId: request.id, 
          matchesFound: 0, 
          error: `Processing error: ${requestError.message}` 
        });
      }
    }
    
    // Calculate total duration
    const totalDurationMs = Date.now() - functionStartTime;
    

    console.log(`🎯 [flight-search] Function completed:`, {
      requestsProcessed: processedRequests,
      matchesInserted: totalMatchesInserted,
      totalDurationMs,
      relaxedCriteriaUsed: relaxedCriteria,
      exactDestinationOnly: true
    });
    

    // Return enhanced summary with performance metrics
    return new Response(
      JSON.stringify({
        requestsProcessed: processedRequests,
        matchesInserted: totalMatchesInserted,
        totalDurationMs,
        relaxedCriteriaUsed: relaxedCriteria,
        exactDestinationOnly: true, // This seems to be consistently true for this function's logic
        details
      }),
      {
        status: 200,
        headers: {
          ...corsHeaders,
          "Content-Type": "application/json",
        },
      }
    );
  } catch (error) {
    // Top-level error handler
    console.error("❌ [flight-search] Function error:", {
      message: error.message,
      stack: error.stack,
      name: error.name
    });
    
    // Calculate total duration even for errors
    const totalDurationMs = Date.now() - functionStartTime;
    
    return new Response(
      JSON.stringify({ 
        error: error.message,
        requestsProcessed: 0,
        matchesInserted: 0,
        totalDurationMs,
        details: []
      }),
      {
        status: 500,
        headers: {
          ...corsHeaders,
          "Content-Type": "application/json",
        },
      }
    );
  }
});<|MERGE_RESOLUTION|>--- conflicted
+++ resolved
@@ -350,20 +350,11 @@
           continue;
         }
 
-<<<<<<< HEAD
-        // Log 5: Before Database Insertion of flight_offers
-        console.log(`Attempting to insert ${finalFilteredOffers.length} flight offers into DB for trip_request_id: ${request.id}.`);
-        if (finalFilteredOffers.length > 0) {
-            // console.log("Offers to insert sample:", JSON.stringify(finalFilteredOffers[0], null, 2)); // Kept existing similar log
-            console.log(`[flight-search] Inserting ${finalFilteredOffers.length} offers. First offer:`, JSON.stringify(finalFilteredOffers[0], null, 2));
-        }
-
-=======
+
         // Log offers being inserted
         console.log(`[DB] inserting offers count: ${finalFilteredOffers.length}`);
         console.log(`[flight-search] Inserting ${finalFilteredOffers.length} offers. First offer:`,
           JSON.stringify(finalFilteredOffers[0], null, 2));
->>>>>>> e6982f58
 
         // Save offers to the database
         const { data: savedOffers, error: offersError, count: offersCount } = await supabaseClient
